<!DOCTYPE html>
<html lang="en">
	<head>
		<meta charset="utf-8" />
		<script src="../../list.js"></script>
		<script src="../../page.js"></script>
		<link type="text/css" rel="stylesheet" href="../../page.css" />
	</head>
	<body>
		<h1>[name]</h1>

		<div class="desc">Class for loading a [page:Texture texture].</div>


		<h2>Constructor</h2>

		<h3>[name]([page:LoadingManager manager])</h3>
		<div>
		manager — The [page:LoadingManager loadingManager] for the loader to use. Default is [page:LoadingManager THREE.DefaultLoadingManager].
		</div>
		<div>
		Creates a new [name].
		</div>


		<h2>Properties</h2>

		<h3>[property:todo crossOrigin]</h3>
		<div>
		default — *null*.<br />
		If set, assigns the *crossOrigin* attribute of the image to the value of *crossOrigin*, prior to starting the load.
		</div>

<<<<<<< HEAD

		<h2>Methods</h2>

		<h3>.load( [page:String url], [page:Function onLoad], [page:Function onProgress], [page:Function onError] )</h3>
=======
		<h3>[method:todo load]( [page:String url] )</h3>
		<div>
		url — required
		</div>
		
		<div class="desc">Begin loading from <em>url</em></div>

		<h3>[method:todo dispatchEvent]([page:todo event])</h3>
		<div>
		event -- todo
		</div>
		<div>
		todo
		</div>

		<h3>[method:todo hasEventListener]([page:todo type], [page:todo listener])</h3>
>>>>>>> 5fe9dcd5
		<div>
		url — required<br />
		onLoad — Will be called when load completes. The argument will be the loaded text response.<br />
		onProgress — Will be called while load progresses. The argument will be the XmlHttpRequest instance, that contain .[page:Integer total] and .[page:Integer loaded] bytes.<br />
		onError — Will be called when load errors.<br />
		</div>
		<div>
		Begin loading from url and pass the loaded [page:Texture texture] to onLoad.
		</div>

<<<<<<< HEAD

		<h2>Example</h2>

		<a target="_parent" href="http://threejs.org/examples/#canvas_geometry_earth">canvas_geometry_earth</a>

=======
		<h3>[method:todo removeEventListener]([page:todo type], [page:todo listener])</h3>
		<div>
		type -- todo <br />
		listener -- todo
		</div>
		<div>
		todo
		</div>

		<h3>[method:todo addEventListener]([page:todo type], [page:todo listener])</h3>
		<div>
		type -- todo <br />
		listener -- todo
		</div>
		<div>
		todo
		</div>
>>>>>>> 5fe9dcd5

		<h2>Source</h2>

		[link:https://github.com/mrdoob/three.js/blob/master/src/[path].js src/[path].js]
	</body>
</html><|MERGE_RESOLUTION|>--- conflicted
+++ resolved
@@ -25,35 +25,16 @@
 
 		<h2>Properties</h2>
 
-		<h3>[property:todo crossOrigin]</h3>
+		<h3>[property:String crossOrigin]</h3>
 		<div>
 		default — *null*.<br />
 		If set, assigns the *crossOrigin* attribute of the image to the value of *crossOrigin*, prior to starting the load.
 		</div>
 
-<<<<<<< HEAD
 
 		<h2>Methods</h2>
 
-		<h3>.load( [page:String url], [page:Function onLoad], [page:Function onProgress], [page:Function onError] )</h3>
-=======
-		<h3>[method:todo load]( [page:String url] )</h3>
-		<div>
-		url — required
-		</div>
-		
-		<div class="desc">Begin loading from <em>url</em></div>
-
-		<h3>[method:todo dispatchEvent]([page:todo event])</h3>
-		<div>
-		event -- todo
-		</div>
-		<div>
-		todo
-		</div>
-
-		<h3>[method:todo hasEventListener]([page:todo type], [page:todo listener])</h3>
->>>>>>> 5fe9dcd5
+		<h3>[method:null load]( [page:String url], [page:Function onLoad], [page:Function onProgress], [page:Function onError] )</h3>
 		<div>
 		url — required<br />
 		onLoad — Will be called when load completes. The argument will be the loaded text response.<br />
@@ -64,31 +45,38 @@
 		Begin loading from url and pass the loaded [page:Texture texture] to onLoad.
 		</div>
 
-<<<<<<< HEAD
+
 
 		<h2>Example</h2>
 
-		<a target="_parent" href="http://threejs.org/examples/#canvas_geometry_earth">canvas_geometry_earth</a>
+		<code>
+		// instantiate a loader
+		var loader = new THREE.TextureLoader();
 
-=======
-		<h3>[method:todo removeEventListener]([page:todo type], [page:todo listener])</h3>
-		<div>
-		type -- todo <br />
-		listener -- todo
-		</div>
-		<div>
-		todo
-		</div>
+		// load a resource
+		loader.load(
+			// resource URL
+			'textures/land_ocean_ice_cloud_2048.jpg,
+			// Function when resource is loaded
+			function ( texture ) {
+				// do something with the texture
+				var material = new THREE.MeshBasicMaterial( {
+					map: texture
+				 } );
+			},
+			// Function called when download progresses
+			function ( xhr ) {
+				console.log( (xhr.loaded / xhr.total * 100) + '% loaded' );
+			},
+			// Function called when download errors
+			function ( xhr ) {
+				console.log( 'An error happened' );
+			}
+		);
+		</code>
 
-		<h3>[method:todo addEventListener]([page:todo type], [page:todo listener])</h3>
-		<div>
-		type -- todo <br />
-		listener -- todo
-		</div>
-		<div>
-		todo
-		</div>
->>>>>>> 5fe9dcd5
+		[example:canvas_geometry_earth]
+
 
 		<h2>Source</h2>
 
