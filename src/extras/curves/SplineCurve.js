import { Curve } from '../core/Curve.js';
import { CatmullRom } from '../core/Interpolations.js';
import { Vector2 } from '../../math/Vector2.js';

<<<<<<< HEAD
class SplineCurve extends Curve {
=======
function SplineCurve( points = [] ) {
>>>>>>> 5ad3317b

	constructor( points ) {

		super();

<<<<<<< HEAD
		this.type = 'SplineCurve';
		Object.defineProperty( this, 'isSplineCurve', { value: true } );
=======
	this.points = points;
>>>>>>> 5ad3317b

		this.points = points || [];

	}
	getPoint( t, optionalTarget ) {

<<<<<<< HEAD
		const point = optionalTarget || new Vector2();

		const points = this.points;
		const p = ( points.length - 1 ) * t;
=======
SplineCurve.prototype.getPoint = function ( t, optionalTarget = new Vector2() ) {

	const point = optionalTarget;
>>>>>>> 5ad3317b

		const intPoint = Math.floor( p );
		const weight = p - intPoint;

		const p0 = points[ intPoint === 0 ? intPoint : intPoint - 1 ];
		const p1 = points[ intPoint ];
		const p2 = points[ intPoint > points.length - 2 ? points.length - 1 : intPoint + 1 ];
		const p3 = points[ intPoint > points.length - 3 ? points.length - 1 : intPoint + 2 ];

		point.set(
			CatmullRom( weight, p0.x, p1.x, p2.x, p3.x ),
			CatmullRom( weight, p0.y, p1.y, p2.y, p3.y )
		);

		return point;

	}
	copy( source ) {

		Curve.prototype.copy.call( this, source );

		this.points = [];

		for ( let i = 0, l = source.points.length; i < l; i ++ ) {

			const point = source.points[ i ];

			this.points.push( point.clone() );

		}

		return this;

	}
	toJSON() {

		const data = Curve.prototype.toJSON.call( this );

		data.points = [];

		for ( let i = 0, l = this.points.length; i < l; i ++ ) {

			const point = this.points[ i ];
			data.points.push( point.toArray() );

		}

		return data;

	}
	fromJSON( json ) {

		Curve.prototype.fromJSON.call( this, json );

		this.points = [];

		for ( let i = 0, l = json.points.length; i < l; i ++ ) {

			const point = json.points[ i ];
			this.points.push( new Vector2().fromArray( point ) );

		}

		return this;

	}

}

export { SplineCurve };<|MERGE_RESOLUTION|>--- conflicted
+++ resolved
@@ -2,38 +2,24 @@
 import { CatmullRom } from '../core/Interpolations.js';
 import { Vector2 } from '../../math/Vector2.js';
 
-<<<<<<< HEAD
 class SplineCurve extends Curve {
-=======
-function SplineCurve( points = [] ) {
->>>>>>> 5ad3317b
 
-	constructor( points ) {
+	constructor( points = [] ) {
 
 		super();
 
-<<<<<<< HEAD
 		this.type = 'SplineCurve';
 		Object.defineProperty( this, 'isSplineCurve', { value: true } );
-=======
-	this.points = points;
->>>>>>> 5ad3317b
 
-		this.points = points || [];
+		this.points = points;
 
 	}
-	getPoint( t, optionalTarget ) {
+	getPoint( t, optionalTarget = new Vector2() ) {
 
-<<<<<<< HEAD
-		const point = optionalTarget || new Vector2();
+		const point = optionalTarget;
 
 		const points = this.points;
 		const p = ( points.length - 1 ) * t;
-=======
-SplineCurve.prototype.getPoint = function ( t, optionalTarget = new Vector2() ) {
-
-	const point = optionalTarget;
->>>>>>> 5ad3317b
 
 		const intPoint = Math.floor( p );
 		const weight = p - intPoint;
