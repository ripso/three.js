import { Vector3 } from './Vector3.js';
import { Sphere } from './Sphere.js';
import { Plane } from './Plane.js';

/**
 * @author mrdoob / http://mrdoob.com/
 * @author alteredq / http://alteredqualia.com/
 * @author bhouston / http://clara.io
 */

function Frustum( p0, p1, p2, p3, p4, p5 ) {

	this.planes = [

		( p0 !== undefined ) ? p0 : new Plane(),
		( p1 !== undefined ) ? p1 : new Plane(),
		( p2 !== undefined ) ? p2 : new Plane(),
		( p3 !== undefined ) ? p3 : new Plane(),
		( p4 !== undefined ) ? p4 : new Plane(),
		( p5 !== undefined ) ? p5 : new Plane()

	];

}

Object.assign( Frustum.prototype, {

	set: function ( p0, p1, p2, p3, p4, p5 ) {

		var planes = this.planes;

		planes[ 0 ].copy( p0 );
		planes[ 1 ].copy( p1 );
		planes[ 2 ].copy( p2 );
		planes[ 3 ].copy( p3 );
		planes[ 4 ].copy( p4 );
		planes[ 5 ].copy( p5 );

		return this;

	},

	clone: function () {

		return new this.constructor().copy( this );

	},

	copy: function ( frustum ) {

		var planes = this.planes;

		for ( var i = 0; i < 6; i ++ ) {

			planes[ i ].copy( frustum.planes[ i ] );

		}

		return this;

	},

	setFromMatrix: function ( m ) {

		var planes = this.planes;
		var me = m.elements;
		var me0 = me[ 0 ], me1 = me[ 1 ], me2 = me[ 2 ], me3 = me[ 3 ];
		var me4 = me[ 4 ], me5 = me[ 5 ], me6 = me[ 6 ], me7 = me[ 7 ];
		var me8 = me[ 8 ], me9 = me[ 9 ], me10 = me[ 10 ], me11 = me[ 11 ];
		var me12 = me[ 12 ], me13 = me[ 13 ], me14 = me[ 14 ], me15 = me[ 15 ];

		planes[ 0 ].setComponents( me3 - me0, me7 - me4, me11 - me8, me15 - me12 ).normalize();
		planes[ 1 ].setComponents( me3 + me0, me7 + me4, me11 + me8, me15 + me12 ).normalize();
		planes[ 2 ].setComponents( me3 + me1, me7 + me5, me11 + me9, me15 + me13 ).normalize();
		planes[ 3 ].setComponents( me3 - me1, me7 - me5, me11 - me9, me15 - me13 ).normalize();
		planes[ 4 ].setComponents( me3 - me2, me7 - me6, me11 - me10, me15 - me14 ).normalize();
		planes[ 5 ].setComponents( me3 + me2, me7 + me6, me11 + me10, me15 + me14 ).normalize();

		return this;

	},

	intersectsObject: function () {

		var sphere = new Sphere();

		return function intersectsObject( object ) {

			var geometry = object.geometry;

			if ( geometry.boundingSphere === null )
				geometry.computeBoundingSphere();

			sphere.copy( geometry.boundingSphere )
				.applyMatrix4( object.matrixWorld );

			return this.intersectsSphere( sphere );

		};

	}(),

	intersectsSprite: function () {

		var sphere = new Sphere();

		return function intersectsSprite( sprite ) {

			sphere.center.set( 0, 0, 0 );
			sphere.radius = 0.7071067811865476;
			sphere.applyMatrix4( sprite.matrixWorld );

			return this.intersectsSphere( sphere );

		};

	}(),

	intersectsSphere: function ( sphere ) {

		var planes = this.planes;
		var center = sphere.center;
		var negRadius = - sphere.radius;

		for ( var i = 0; i < 6; i ++ ) {

			var distance = planes[ i ].distanceToPoint( center );

			if ( distance < negRadius ) {

				return false;

			}

		}

		return true;

	},

	intersectsBox: function () {

		var p = new Vector3();

		return function intersectsBox( box ) {

			var planes = this.planes;

			for ( var i = 0; i < 6; i ++ ) {

				var plane = planes[ i ];

<<<<<<< HEAD
				//corner at max distance
				p.x = plane.normal.x > 0 ? box.max.x : box.min.x;
				p.y = plane.normal.y > 0 ? box.max.y : box.min.y;
				p.z = plane.normal.z > 0 ? box.max.z : box.min.z;

=======
				// corner at max distance

				p.x = plane.normal.x > 0 ? box.max.x : box.min.x;
				p.y = plane.normal.y > 0 ? box.max.y : box.min.y;
				p.z = plane.normal.z > 0 ? box.max.z : box.min.z;

>>>>>>> ea5de673
				if ( plane.distanceToPoint( p ) < 0 ) {

					return false;

				}

			}

			return true;

		};

	}(),

	containsPoint: function ( point ) {

		var planes = this.planes;

		for ( var i = 0; i < 6; i ++ ) {

			if ( planes[ i ].distanceToPoint( point ) < 0 ) {

				return false;

			}

		}

		return true;

	}

} );


export { Frustum };<|MERGE_RESOLUTION|>--- conflicted
+++ resolved
@@ -150,20 +150,12 @@
 
 				var plane = planes[ i ];
 
-<<<<<<< HEAD
-				//corner at max distance
-				p.x = plane.normal.x > 0 ? box.max.x : box.min.x;
-				p.y = plane.normal.y > 0 ? box.max.y : box.min.y;
-				p.z = plane.normal.z > 0 ? box.max.z : box.min.z;
-
-=======
 				// corner at max distance
 
 				p.x = plane.normal.x > 0 ? box.max.x : box.min.x;
 				p.y = plane.normal.y > 0 ? box.max.y : box.min.y;
 				p.z = plane.normal.z > 0 ? box.max.z : box.min.z;
 
->>>>>>> ea5de673
 				if ( plane.distanceToPoint( p ) < 0 ) {
 
 					return false;
