--- conflicted
+++ resolved
@@ -1277,15 +1277,6 @@
 		state.buffers.depth.setMask( true );
 		state.buffers.color.setMask( true );
 
-<<<<<<< HEAD
-=======
-		if ( camera.isArrayCamera ) {
-
-			_this.setScissorTest( false );
-
-		}
-
->>>>>>> 4aa9e46f
 		camera.onAfterRender( _this );
 
 		// _gl.finish();
@@ -1463,30 +1454,14 @@
 					var camera2 = cameras[ j ];
 					var bounds = camera2.bounds;
 
-<<<<<<< HEAD
-					state.viewport(
-						_currentViewport.set(
-							bounds.x * _width * _pixelRatio, bounds.y * _height * _pixelRatio,
-							bounds.z * _width * _pixelRatio, bounds.w * _height * _pixelRatio
-						)
-					);
-					state.scissor(
-						_currentScissor.set(
-							bounds.x * _width * _pixelRatio, bounds.y * _height * _pixelRatio,
-							bounds.z * _width * _pixelRatio, bounds.w * _height * _pixelRatio
-						)
-					);
-					state.setScissorTest( true );
-=======
 					var x = bounds.x * _width;
 					var y = bounds.y * _height;
 					var width = bounds.z * _width;
 					var height = bounds.w * _height;
 
-					_this.setViewport( x, y, width, height );
-					_this.setScissor( x, y, width, height );
-					_this.setScissorTest( true );
->>>>>>> 4aa9e46f
+					state.viewport(	_currentViewport.set( x, y, width, height ) );
+					state.scissor( _currentScissor.set( x, y, width, height ) );
+					state.setScissorTest( true );
 
 					renderObject( object, scene, camera2, geometry, material, group );
 
