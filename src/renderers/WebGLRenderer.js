/**
 * @author supereggbert / http://www.paulbrunt.co.uk/
 * @author mrdoob / http://mrdoob.com/
 * @author alteredq / http://alteredqualia.com/
 * @author szimek / https://github.com/szimek/
 */

THREE.WebGLRenderer = function ( parameters ) {

	// Currently you can use just up to 4 directional / point lights total.
	// Chrome barfs on shader linking when there are more than 4 lights :(

	// The problem comes from shader using too many varying vectors.

	// This is not GPU limitation as the same shader works ok in Firefox
	// and Chrome with "--use-gl=desktop" flag.

	// Difference comes from Chrome on Windows using by default ANGLE,
	// thus going DirectX9 route (while FF uses OpenGL).

	// See http://code.google.com/p/chromium/issues/detail?id=63491

	var _canvas = document.createElement( 'canvas' ), _gl,
	_oldProgram = null,
	_oldFramebuffer = null,

	_this = this,

	// gl state cache

	_oldDoubleSided = null,
	_oldFlipSided = null,
	_oldBlending = null,
	_oldDepth = null,

	_viewportX = 0,
	_viewportY = 0,
	_viewportWidth = 0,
	_viewportHeight = 0,

	// camera matrices caches

	_frustum = [
		new THREE.Vector4(),
		new THREE.Vector4(),
		new THREE.Vector4(),
		new THREE.Vector4(),
		new THREE.Vector4(),
		new THREE.Vector4()
	 ],

	_projScreenMatrix = new THREE.Matrix4(),
	_projectionMatrixArray = new Float32Array( 16 ),
	_viewMatrixArray = new Float32Array( 16 ),

	_vector3 = new THREE.Vector4(),

	// light arrays cache
	
	_lights = {

		ambient: 	 [ 0, 0, 0 ],
		directional: { length: 0, colors: new Array(), positions: new Array() },
		point: 		 { length: 0, colors: new Array(), positions: new Array() }

	},

	// parameters defaults

	antialias = true,
	clearColor = new THREE.Color( 0x000000 ),
	clearAlpha = 0;

	if ( parameters ) {

		if ( parameters.antialias !== undefined ) antialias = parameters.antialias;
		if ( parameters.clearColor !== undefined ) clearColor.setHex( parameters.clearColor );
		if ( parameters.clearAlpha !== undefined ) clearAlpha = parameters.clearAlpha;

	}

	this.maxMorphTargets = 8;
	this.domElement = _canvas;
	this.autoClear = true;
	this.sortObjects = true;

	initGL( antialias, clearColor, clearAlpha );

	this.context = _gl;

	//alert( dumpObject( getGLParams() ) );

	this.setSize = function ( width, height ) {

		_canvas.width = width;
		_canvas.height = height;
		
		this.setViewport( 0, 0, _canvas.width, _canvas.height );

	};

	this.setViewport = function ( x, y, width, height ) {
		
		_viewportX = x;
		_viewportY = y;
		
		_viewportWidth = width;
		_viewportHeight = height;
		
		_gl.viewport( _viewportX, _viewportY, _viewportWidth, _viewportHeight );
		
	};
	
	this.setScissor = function ( x, y, width, height ) {

		_gl.scissor( x, y, width, height );
		
	};
	
	this.enableScissorTest = function ( enable ) {
		
		if ( enable )
			_gl.enable( _gl.SCISSOR_TEST );
		else
			_gl.disable( _gl.SCISSOR_TEST );
		
	};
	
	this.enableDepthBufferWrite = function ( enable ) {
		
		_gl.depthMask( enable );

	};
	
	this.setClearColorHex = function ( hex, alpha ) {

		var color = new THREE.Color( hex );
		_gl.clearColor( color.r, color.g, color.b, alpha );

	};

	this.setClearColor = function ( color, alpha ) {

		_gl.clearColor( color.r, color.g, color.b, alpha );

	};

	this.clear = function () {

		_gl.clear( _gl.COLOR_BUFFER_BIT | _gl.DEPTH_BUFFER_BIT );

	};


	function setupLights ( program, lights ) {

		var l, ll, light, r = 0, g = 0, b = 0,
			color, position, intensity,

			zlights = _lights,

			dcolors    = zlights.directional.colors,
			dpositions = zlights.directional.positions,

			pcolors    = zlights.point.colors,
			ppositions = zlights.point.positions,

			dlength = 0,
			plength = 0,

			doffset = 0,
			poffset = 0;

		for ( l = 0, ll = lights.length; l < ll; l++ ) {

			light = lights[ l ];
			color = light.color;
			position = light.position;
			intensity = light.intensity;

			if ( light instanceof THREE.AmbientLight ) {

				r += color.r;
				g += color.g;
				b += color.b;

			} else if ( light instanceof THREE.DirectionalLight ) {

				doffset = dlength * 3;

				dcolors[ doffset ]     = color.r * intensity;
				dcolors[ doffset + 1 ] = color.g * intensity;
				dcolors[ doffset + 2 ] = color.b * intensity;

				dpositions[ doffset ]     = position.x;
				dpositions[ doffset + 1 ] = position.y;
				dpositions[ doffset + 2 ] = position.z;

				dlength += 1;

			} else if( light instanceof THREE.PointLight ) {

				poffset = plength * 3;

				pcolors[ poffset ]     = color.r * intensity;
				pcolors[ poffset + 1 ] = color.g * intensity;
				pcolors[ poffset + 2 ] = color.b * intensity;

				ppositions[ poffset ]     = position.x;
				ppositions[ poffset + 1 ] = position.y;
				ppositions[ poffset + 2 ] = position.z;

				plength += 1;

			}

		}

		// null eventual remains from removed lights
		// (this is to avoid if in shader)

		for( l = dlength * 3; l < dcolors.length; l++ ) dcolors[ l ] = 0.0;
		for( l = plength * 3; l < pcolors.length; l++ ) pcolors[ l ] = 0.0;

		zlights.point.length = plength;
		zlights.directional.length = dlength;

		zlights.ambient[ 0 ] = r;
		zlights.ambient[ 1 ] = g;
		zlights.ambient[ 2 ] = b;

	};

	function createParticleBuffers ( geometry ) {

		geometry.__webGLVertexBuffer = _gl.createBuffer();
		geometry.__webGLColorBuffer = _gl.createBuffer();

	};

	function createLineBuffers ( geometry ) {

		geometry.__webGLVertexBuffer = _gl.createBuffer();
		geometry.__webGLColorBuffer = _gl.createBuffer();

	};

	function createRibbonBuffers ( geometry ) {

		geometry.__webGLVertexBuffer = _gl.createBuffer();
		geometry.__webGLColorBuffer = _gl.createBuffer();

	};

	function createMeshBuffers ( geometryGroup ) {

		geometryGroup.__webGLVertexBuffer = _gl.createBuffer();
		geometryGroup.__webGLNormalBuffer = _gl.createBuffer();
		geometryGroup.__webGLTangentBuffer = _gl.createBuffer();
		geometryGroup.__webGLColorBuffer = _gl.createBuffer();
		geometryGroup.__webGLUVBuffer = _gl.createBuffer();
		geometryGroup.__webGLUV2Buffer = _gl.createBuffer();

		geometryGroup.__webGLSkinVertexABuffer = _gl.createBuffer();
		geometryGroup.__webGLSkinVertexBBuffer = _gl.createBuffer();
		geometryGroup.__webGLSkinIndicesBuffer = _gl.createBuffer();
		geometryGroup.__webGLSkinWeightsBuffer = _gl.createBuffer();

		geometryGroup.__webGLFaceBuffer = _gl.createBuffer();
		geometryGroup.__webGLLineBuffer = _gl.createBuffer();
		
		
		if( geometryGroup.numMorphTargets ) {
			
			var m, ml;
			geometryGroup.__webGLMorphTargetsBuffers = []; 
			
			for( m = 0, ml = geometryGroup.numMorphTargets; m < ml; m++ ) {
				
				geometryGroup.__webGLMorphTargetsBuffers.push( _gl.createBuffer());	
			}

		}

	};

	function initLineBuffers ( geometry ) {

		var nvertices = geometry.vertices.length;

		geometry.__vertexArray = new Float32Array( nvertices * 3 );
		geometry.__colorArray = new Float32Array( nvertices * 3 );

		geometry.__webGLLineCount = nvertices;

	};

	function initRibbonBuffers ( geometry ) {

		var nvertices = geometry.vertices.length;

		geometry.__vertexArray = new Float32Array( nvertices * 3 );
		geometry.__colorArray = new Float32Array( nvertices * 3 );

		geometry.__webGLVertexCount = nvertices;

	};

	function initParticleBuffers ( geometry ) {

		var nvertices = geometry.vertices.length;

		geometry.__vertexArray = new Float32Array( nvertices * 3 );
		geometry.__colorArray = new Float32Array( nvertices * 3 );

		geometry.__sortArray = [];

		geometry.__webGLParticleCount = nvertices;

	};

	function initMeshBuffers ( geometryGroup, object ) {

		var f, fl, nvertices = 0, ntris = 0, nlines = 0,
			obj_faces = object.geometry.faces,
			chunk_faces = geometryGroup.faces;

		for ( f = 0, fl = chunk_faces.length; f < fl; f++ ) {

			fi = chunk_faces[ f ];
			face = obj_faces[ fi ];

			if ( face instanceof THREE.Face3 ) {

				nvertices += 3;
				ntris += 1;
				nlines += 3;

			} else if ( face instanceof THREE.Face4 ) {

				nvertices += 4;
				ntris += 2;
				nlines += 4;

			}

		}

		// TODO: only create arrays for attributes existing in the object

		geometryGroup.__vertexArray  = new Float32Array( nvertices * 3 );
		geometryGroup.__normalArray  = new Float32Array( nvertices * 3 );
		geometryGroup.__tangentArray = new Float32Array( nvertices * 4 );
		geometryGroup.__colorArray = new Float32Array( nvertices * 3 );
		geometryGroup.__uvArray = new Float32Array( nvertices * 2 );
		geometryGroup.__uv2Array = new Float32Array( nvertices * 2 );

		geometryGroup.__skinVertexAArray = new Float32Array( nvertices * 4 );
		geometryGroup.__skinVertexBArray = new Float32Array( nvertices * 4 );
		geometryGroup.__skinIndexArray = new Float32Array( nvertices * 4 );
		geometryGroup.__skinWeightArray = new Float32Array( nvertices * 4 );

		geometryGroup.__faceArray = new Uint16Array( ntris * 3 );
		geometryGroup.__lineArray = new Uint16Array( nlines * 2 );

		geometryGroup.__needsSmoothNormals = bufferNeedsSmoothNormals ( geometryGroup, object );

		geometryGroup.__webGLFaceCount = ntris * 3;
		geometryGroup.__webGLLineCount = nlines * 2;

		if( geometryGroup.numMorphTargets ) {
			
			var m, ml;
			geometryGroup.__morphTargetsArrays = []; 
			
			for( m = 0, ml = geometryGroup.numMorphTargets; m < ml; m++ ) {
				
				geometryGroup.__morphTargetsArrays.push( new Float32Array( nvertices * 3 ));
			}

		}

	};

	function setMeshBuffers ( geometryGroup, object, hint ) {

		var f, fl, fi, face, vertexNormals, faceNormal, normal,
			uv, uv2, v1, v2, v3, v4, t1, t2, t3, t4,
			c1, c2, c3, c4,
			sw1, sw2, sw3, sw4,
			si1, si2, si3, si4,
			sa1, sa2, sa3, sa4,
			sb1, sb2, sb3, sb4,
			m, ml, i,
			vn, uvi, uv2i,
			vk, vkl, vka,

		vertexIndex = 0,

		offset = 0,
		offset_uv = 0,
		offset_uv2 = 0,
		offset_face = 0,
		offset_normal = 0,
		offset_tangent = 0,
		offset_line = 0,
		offset_color = 0,
		offset_skin = 0,
		offset_morphTarget = 0,

		vertexArray = geometryGroup.__vertexArray,
		uvArray = geometryGroup.__uvArray,
		uv2Array = geometryGroup.__uv2Array,
		normalArray = geometryGroup.__normalArray,
		tangentArray = geometryGroup.__tangentArray,
		colorArray = geometryGroup.__colorArray,

		skinVertexAArray = geometryGroup.__skinVertexAArray,
		skinVertexBArray = geometryGroup.__skinVertexBArray,
		skinIndexArray = geometryGroup.__skinIndexArray,
		skinWeightArray = geometryGroup.__skinWeightArray,

		morphTargetsArrays = geometryGroup.__morphTargetsArrays,

		faceArray = geometryGroup.__faceArray,
		lineArray = geometryGroup.__lineArray,

		needsSmoothNormals = geometryGroup.__needsSmoothNormals,

		geometry = object.geometry, // this is shared for all chunks

		dirtyVertices = geometry.__dirtyVertices,
		dirtyElements = geometry.__dirtyElements,
		dirtyUvs = geometry.__dirtyUvs,
		dirtyNormals = geometry.__dirtyNormals,
		dirtyTangents = geometry.__dirtyTangents,
		dirtyColors = geometry.__dirtyColors,
		dirtyMorphTargets = geometry.__dirtyMorphTargets,

		vertices = geometry.vertices,
		chunk_faces = geometryGroup.faces,
		obj_faces = geometry.faces,
		obj_uvs = geometry.uvs,
		obj_uvs2 = geometry.uvs2,
		obj_colors = geometry.colors,

		obj_skinVerticesA = geometry.skinVerticesA,
		obj_skinVerticesB = geometry.skinVerticesB,
		obj_skinIndices = geometry.skinIndices,
		obj_skinWeights = geometry.skinWeights,

		morphTargets = geometry.morphTargets;
		

		for ( f = 0, fl = chunk_faces.length; f < fl; f++ ) {

			fi = chunk_faces[ f ];
			face = obj_faces[ fi ];
			uv = obj_uvs[ fi ];
			uv2 = obj_uvs2[ fi ];

			vertexNormals = face.vertexNormals;
			faceNormal = face.normal;

			if ( face instanceof THREE.Face3 ) {

				if ( dirtyVertices ) {

					v1 = vertices[ face.a ].position;
					v2 = vertices[ face.b ].position;
					v3 = vertices[ face.c ].position;

					vertexArray[ offset ]     = v1.x;
					vertexArray[ offset + 1 ] = v1.y;
					vertexArray[ offset + 2 ] = v1.z;

					vertexArray[ offset + 3 ] = v2.x;
					vertexArray[ offset + 4 ] = v2.y;
					vertexArray[ offset + 5 ] = v2.z;

					vertexArray[ offset + 6 ] = v3.x;
					vertexArray[ offset + 7 ] = v3.y;
					vertexArray[ offset + 8 ] = v3.z;

					offset += 9;

				}

				if ( dirtyMorphTargets ) {
					
					for( vk = 0, vkl = morphTargets.length; vk < vkl; vk++ ) {
						
						v1 = morphTargets[ vk ].vertices[ face.a ].position;
						v2 = morphTargets[ vk ].vertices[ face.b ].position;
						v3 = morphTargets[ vk ].vertices[ face.c ].position;

						vka = morphTargetsArrays[ vk ];
	
						vka[ offset_morphTarget + 0 ] = v1.x;
						vka[ offset_morphTarget + 1 ] = v1.y;
						vka[ offset_morphTarget + 2 ] = v1.z;
	
						vka[ offset_morphTarget + 3 ] = v2.x;
						vka[ offset_morphTarget + 4 ] = v2.y;
						vka[ offset_morphTarget + 5 ] = v2.z;
	
						vka[ offset_morphTarget + 6 ] = v3.x;
						vka[ offset_morphTarget + 7 ] = v3.y;
						vka[ offset_morphTarget + 8 ] = v3.z;
					}

					offset_morphTarget += 9;
					
				}

				if ( obj_skinWeights.length ) {

					// weights

					sw1 = obj_skinWeights[ face.a ];
					sw2 = obj_skinWeights[ face.b ];
					sw3 = obj_skinWeights[ face.c ];

					skinWeightArray[ offset_skin ]     = sw1.x;
					skinWeightArray[ offset_skin + 1 ] = sw1.y;
					skinWeightArray[ offset_skin + 2 ] = sw1.z;
					skinWeightArray[ offset_skin + 3 ] = sw1.w;

					skinWeightArray[ offset_skin + 4 ] = sw2.x;
					skinWeightArray[ offset_skin + 5 ] = sw2.y;
					skinWeightArray[ offset_skin + 6 ] = sw2.z;
					skinWeightArray[ offset_skin + 7 ] = sw2.w;

					skinWeightArray[ offset_skin + 8 ]  = sw3.x;
					skinWeightArray[ offset_skin + 9 ]  = sw3.y;
					skinWeightArray[ offset_skin + 10 ] = sw3.z;
					skinWeightArray[ offset_skin + 11 ] = sw3.w;

					// indices

					si1 = obj_skinIndices[ face.a ];
					si2 = obj_skinIndices[ face.b ];
					si3 = obj_skinIndices[ face.c ];

					skinIndexArray[ offset_skin ]     = si1.x;
					skinIndexArray[ offset_skin + 1 ] = si1.y;
					skinIndexArray[ offset_skin + 2 ] = si1.z;
					skinIndexArray[ offset_skin + 3 ] = si1.w;

					skinIndexArray[ offset_skin + 4 ] = si2.x;
					skinIndexArray[ offset_skin + 5 ] = si2.y;
					skinIndexArray[ offset_skin + 6 ] = si2.z;
					skinIndexArray[ offset_skin + 7 ] = si2.w;

					skinIndexArray[ offset_skin + 8 ]  = si3.x;
					skinIndexArray[ offset_skin + 9 ]  = si3.y;
					skinIndexArray[ offset_skin + 10 ] = si3.z;
					skinIndexArray[ offset_skin + 11 ] = si3.w;

					// vertices A

					sa1 = obj_skinVerticesA[ face.a ];
					sa2 = obj_skinVerticesA[ face.b ];
					sa3 = obj_skinVerticesA[ face.c ];

					skinVertexAArray[ offset_skin ]     = sa1.x;
					skinVertexAArray[ offset_skin + 1 ] = sa1.y;
					skinVertexAArray[ offset_skin + 2 ] = sa1.z;
					skinVertexAArray[ offset_skin + 3 ] = 1; // pad for faster vertex shader

					skinVertexAArray[ offset_skin + 4 ] = sa2.x;
					skinVertexAArray[ offset_skin + 5 ] = sa2.y;
					skinVertexAArray[ offset_skin + 6 ] = sa2.z;
					skinVertexAArray[ offset_skin + 7 ] = 1;

					skinVertexAArray[ offset_skin + 8 ]  = sa3.x;
					skinVertexAArray[ offset_skin + 9 ]  = sa3.y;
					skinVertexAArray[ offset_skin + 10 ] = sa3.z;
					skinVertexAArray[ offset_skin + 11 ] = 1;

					// vertices B

					sb1 = obj_skinVerticesB[ face.a ];
					sb2 = obj_skinVerticesB[ face.b ];
					sb3 = obj_skinVerticesB[ face.c ];

					skinVertexBArray[ offset_skin ]     = sb1.x;
					skinVertexBArray[ offset_skin + 1 ] = sb1.y;
					skinVertexBArray[ offset_skin + 2 ] = sb1.z;
					skinVertexBArray[ offset_skin + 3 ] = 1; // pad for faster vertex shader

					skinVertexBArray[ offset_skin + 4 ] = sb2.x;
					skinVertexBArray[ offset_skin + 5 ] = sb2.y;
					skinVertexBArray[ offset_skin + 6 ] = sb2.z;
					skinVertexBArray[ offset_skin + 7 ] = 1;

					skinVertexBArray[ offset_skin + 8 ]  = sb3.x;
					skinVertexBArray[ offset_skin + 9 ]  = sb3.y;
					skinVertexBArray[ offset_skin + 10 ] = sb3.z;
					skinVertexBArray[ offset_skin + 11 ] = 1;

					offset_skin += 12;

				}

				if ( dirtyColors && obj_colors.length ) {

					c1 = obj_colors[ face.a ];
					c2 = obj_colors[ face.b ];
					c3 = obj_colors[ face.c ];

					colorArray[ offset_color ]     = c1.r;
					colorArray[ offset_color + 1 ] = c1.g;
					colorArray[ offset_color + 2 ] = c1.b;

					colorArray[ offset_color + 3 ] = c2.r;
					colorArray[ offset_color + 4 ] = c2.g;
					colorArray[ offset_color + 5 ] = c2.b;

					colorArray[ offset_color + 6 ] = c3.r;
					colorArray[ offset_color + 7 ] = c3.g;
					colorArray[ offset_color + 8 ] = c3.b;

					offset_color += 9;

				}

				if ( dirtyTangents && geometry.hasTangents ) {

					t1 = vertices[ face.a ].tangent;
					t2 = vertices[ face.b ].tangent;
					t3 = vertices[ face.c ].tangent;

					tangentArray[ offset_tangent ]     = t1.x;
					tangentArray[ offset_tangent + 1 ] = t1.y;
					tangentArray[ offset_tangent + 2 ] = t1.z;
					tangentArray[ offset_tangent + 3 ] = t1.w;

					tangentArray[ offset_tangent + 4 ] = t2.x;
					tangentArray[ offset_tangent + 5 ] = t2.y;
					tangentArray[ offset_tangent + 6 ] = t2.z;
					tangentArray[ offset_tangent + 7 ] = t2.w;

					tangentArray[ offset_tangent + 8 ]  = t3.x;
					tangentArray[ offset_tangent + 9 ]  = t3.y;
					tangentArray[ offset_tangent + 10 ] = t3.z;
					tangentArray[ offset_tangent + 11 ] = t3.w;

					offset_tangent += 12;

				}

				if ( dirtyNormals ) {

					if ( vertexNormals.length == 3 && needsSmoothNormals ) {

						for ( i = 0; i < 3; i ++ ) {

							vn = vertexNormals[ i ];

							normalArray[ offset_normal ]     = vn.x;
							normalArray[ offset_normal + 1 ] = vn.y;
							normalArray[ offset_normal + 2 ] = vn.z;

							offset_normal += 3;

						}

					} else {

						for ( i = 0; i < 3; i ++ ) {

							normalArray[ offset_normal ]     = faceNormal.x;
							normalArray[ offset_normal + 1 ] = faceNormal.y;
							normalArray[ offset_normal + 2 ] = faceNormal.z;

							offset_normal += 3;

						}

					}

				}

				if ( dirtyUvs && uv ) {

					for ( i = 0; i < 3; i ++ ) {

						uvi = uv[ i ];

						uvArray[ offset_uv ]     = uvi.u;
						uvArray[ offset_uv + 1 ] = uvi.v;

						offset_uv += 2;

					}

				}

				if ( dirtyUvs && uv2 ) {

					for ( i = 0; i < 3; i ++ ) {

						uv2i = uv2[ i ];

						uv2Array[ offset_uv2 ]     = uv2i.u;
						uv2Array[ offset_uv2 + 1 ] = uv2i.v;

						offset_uv2 += 2;

					}

				}

				if( dirtyElements ) {

					faceArray[ offset_face ] = vertexIndex;
					faceArray[ offset_face + 1 ] = vertexIndex + 1;
					faceArray[ offset_face + 2 ] = vertexIndex + 2;

					offset_face += 3;

					lineArray[ offset_line ]     = vertexIndex;
					lineArray[ offset_line + 1 ] = vertexIndex + 1;

					lineArray[ offset_line + 2 ] = vertexIndex;
					lineArray[ offset_line + 3 ] = vertexIndex + 2;

					lineArray[ offset_line + 4 ] = vertexIndex + 1;
					lineArray[ offset_line + 5 ] = vertexIndex + 2;

					offset_line += 6;

					vertexIndex += 3;

				}


			} else if ( face instanceof THREE.Face4 ) {

				if ( dirtyVertices ) {

					v1 = vertices[ face.a ].position;
					v2 = vertices[ face.b ].position;
					v3 = vertices[ face.c ].position;
					v4 = vertices[ face.d ].position;

					vertexArray[ offset ]     = v1.x;
					vertexArray[ offset + 1 ] = v1.y;
					vertexArray[ offset + 2 ] = v1.z;

					vertexArray[ offset + 3 ] = v2.x;
					vertexArray[ offset + 4 ] = v2.y;
					vertexArray[ offset + 5 ] = v2.z;

					vertexArray[ offset + 6 ] = v3.x;
					vertexArray[ offset + 7 ] = v3.y;
					vertexArray[ offset + 8 ] = v3.z;

					vertexArray[ offset + 9 ] = v4.x;
					vertexArray[ offset + 10 ] = v4.y;
					vertexArray[ offset + 11 ] = v4.z;

					offset += 12;

				}

				if ( dirtyMorphTargets ) {
					
					for( vk = 0, vkl = morphTargets.length; vk < vkl; vk++ ) {
						
						v1 = morphTargets[ vk ].vertices[ face.a ].position;
						v2 = morphTargets[ vk ].vertices[ face.b ].position;
						v3 = morphTargets[ vk ].vertices[ face.c ].position;
						v4 = morphTargets[ vk ].vertices[ face.d ].position;
	
						vka = morphTargetsArrays[ vk ];
	
						vka[ offset_morphTarget + 0 ] = v1.x;
						vka[ offset_morphTarget + 1 ] = v1.y;
						vka[ offset_morphTarget + 2 ] = v1.z;
	
						vka[ offset_morphTarget + 3 ] = v2.x;
						vka[ offset_morphTarget + 4 ] = v2.y;
						vka[ offset_morphTarget + 5 ] = v2.z;
	
						vka[ offset_morphTarget + 6 ] = v3.x;
						vka[ offset_morphTarget + 7 ] = v3.y;
						vka[ offset_morphTarget + 8 ] = v3.z;
	
						vka[ offset_morphTarget + 9 ] = v4.x;
						vka[ offset_morphTarget + 10 ] = v4.y;
						vka[ offset_morphTarget + 11 ] = v4.z;
					}

					offset_morphTarget += 12;
					
				}

				if ( obj_skinWeights.length ) {

					// weights

					sw1 = obj_skinWeights[ face.a ];
					sw2 = obj_skinWeights[ face.b ];
					sw3 = obj_skinWeights[ face.c ];
					sw4 = obj_skinWeights[ face.d ];

					skinWeightArray[ offset_skin ]     = sw1.x;
					skinWeightArray[ offset_skin + 1 ] = sw1.y;
					skinWeightArray[ offset_skin + 2 ] = sw1.z;
					skinWeightArray[ offset_skin + 3 ] = sw1.w;

					skinWeightArray[ offset_skin + 4 ] = sw2.x;
					skinWeightArray[ offset_skin + 5 ] = sw2.y;
					skinWeightArray[ offset_skin + 6 ] = sw2.z;
					skinWeightArray[ offset_skin + 7 ] = sw2.w;

					skinWeightArray[ offset_skin + 8 ]  = sw3.x;
					skinWeightArray[ offset_skin + 9 ]  = sw3.y;
					skinWeightArray[ offset_skin + 10 ] = sw3.z;
					skinWeightArray[ offset_skin + 11 ] = sw3.w;

					skinWeightArray[ offset_skin + 12 ] = sw4.x;
					skinWeightArray[ offset_skin + 13 ] = sw4.y;
					skinWeightArray[ offset_skin + 14 ] = sw4.z;
					skinWeightArray[ offset_skin + 15 ] = sw4.w;

					// indices

					si1 = obj_skinIndices[ face.a ];
					si2 = obj_skinIndices[ face.b ];
					si3 = obj_skinIndices[ face.c ];
					si4 = obj_skinIndices[ face.d ];

					skinIndexArray[ offset_skin ]     = si1.x;
					skinIndexArray[ offset_skin + 1 ] = si1.y;
					skinIndexArray[ offset_skin + 2 ] = si1.z;
					skinIndexArray[ offset_skin + 3 ] = si1.w;

					skinIndexArray[ offset_skin + 4 ] = si2.x;
					skinIndexArray[ offset_skin + 5 ] = si2.y;
					skinIndexArray[ offset_skin + 6 ] = si2.z;
					skinIndexArray[ offset_skin + 7 ] = si2.w;

					skinIndexArray[ offset_skin + 8 ]  = si3.x;
					skinIndexArray[ offset_skin + 9 ]  = si3.y;
					skinIndexArray[ offset_skin + 10 ] = si3.z;
					skinIndexArray[ offset_skin + 11 ] = si3.w;

					skinIndexArray[ offset_skin + 12 ] = si4.x;
					skinIndexArray[ offset_skin + 13 ] = si4.y;
					skinIndexArray[ offset_skin + 14 ] = si4.z;
					skinIndexArray[ offset_skin + 15 ] = si4.w;

					// vertices A

					sa1 = obj_skinVerticesA[ face.a ];
					sa2 = obj_skinVerticesA[ face.b ];
					sa3 = obj_skinVerticesA[ face.c ];
					sa4 = obj_skinVerticesA[ face.d ];

					skinVertexAArray[ offset_skin ]     = sa1.x;
					skinVertexAArray[ offset_skin + 1 ] = sa1.y;
					skinVertexAArray[ offset_skin + 2 ] = sa1.z;
					skinVertexAArray[ offset_skin + 3 ] = 1; // pad for faster vertex shader

					skinVertexAArray[ offset_skin + 4 ] = sa2.x;
					skinVertexAArray[ offset_skin + 5 ] = sa2.y;
					skinVertexAArray[ offset_skin + 6 ] = sa2.z;
					skinVertexAArray[ offset_skin + 7 ] = 1;

					skinVertexAArray[ offset_skin + 8 ]  = sa3.x;
					skinVertexAArray[ offset_skin + 9 ]  = sa3.y;
					skinVertexAArray[ offset_skin + 10 ] = sa3.z;
					skinVertexAArray[ offset_skin + 11 ] = 1;

					skinVertexAArray[ offset_skin + 12 ] = sa4.x;
					skinVertexAArray[ offset_skin + 13 ] = sa4.y;
					skinVertexAArray[ offset_skin + 14 ] = sa4.z;
					skinVertexAArray[ offset_skin + 15 ] = 1;

					// vertices B

					sb1 = obj_skinVerticesB[ face.a ];
					sb2 = obj_skinVerticesB[ face.b ];
					sb3 = obj_skinVerticesB[ face.c ];
					sb4 = obj_skinVerticesB[ face.d ];

					skinVertexBArray[ offset_skin ]     = sb1.x;
					skinVertexBArray[ offset_skin + 1 ] = sb1.y;
					skinVertexBArray[ offset_skin + 2 ] = sb1.z;
					skinVertexBArray[ offset_skin + 3 ] = 1; // pad for faster vertex shader

					skinVertexBArray[ offset_skin + 4 ] = sb2.x;
					skinVertexBArray[ offset_skin + 5 ] = sb2.y;
					skinVertexBArray[ offset_skin + 6 ] = sb2.z;
					skinVertexBArray[ offset_skin + 7 ] = 1;

					skinVertexBArray[ offset_skin + 8 ]  = sb3.x;
					skinVertexBArray[ offset_skin + 9 ]  = sb3.y;
					skinVertexBArray[ offset_skin + 10 ] = sb3.z;
					skinVertexBArray[ offset_skin + 11 ] = 1;

					skinVertexBArray[ offset_skin + 12 ]  = sb4.x;
					skinVertexBArray[ offset_skin + 13 ]  = sb4.y;
					skinVertexBArray[ offset_skin + 14 ] = sb4.z;
					skinVertexBArray[ offset_skin + 15 ] = 1;

					offset_skin += 16;

				}

				if ( dirtyColors && obj_colors.length ) {

					c1 = obj_colors[ face.a ];
					c2 = obj_colors[ face.b ];
					c3 = obj_colors[ face.c ];
					c4 = obj_colors[ face.d ];

					colorArray[ offset_color ]     = c1.r;
					colorArray[ offset_color + 1 ] = c1.g;
					colorArray[ offset_color + 2 ] = c1.b;

					colorArray[ offset_color + 3 ] = c2.r;
					colorArray[ offset_color + 4 ] = c2.g;
					colorArray[ offset_color + 5 ] = c2.b;

					colorArray[ offset_color + 6 ] = c3.r;
					colorArray[ offset_color + 7 ] = c3.g;
					colorArray[ offset_color + 8 ] = c3.b;

					colorArray[ offset_color + 9 ]  = c4.r;
					colorArray[ offset_color + 10 ] = c4.g;
					colorArray[ offset_color + 11 ] = c4.b;

					offset_color += 12;

				}

				if ( dirtyTangents && geometry.hasTangents ) {

					t1 = vertices[ face.a ].tangent;
					t2 = vertices[ face.b ].tangent;
					t3 = vertices[ face.c ].tangent;
					t4 = vertices[ face.d ].tangent;

					tangentArray[ offset_tangent ]     = t1.x;
					tangentArray[ offset_tangent + 1 ] = t1.y;
					tangentArray[ offset_tangent + 2 ] = t1.z;
					tangentArray[ offset_tangent + 3 ] = t1.w;

					tangentArray[ offset_tangent + 4 ] = t2.x;
					tangentArray[ offset_tangent + 5 ] = t2.y;
					tangentArray[ offset_tangent + 6 ] = t2.z;
					tangentArray[ offset_tangent + 7 ] = t2.w;

					tangentArray[ offset_tangent + 8 ] = t3.x;
					tangentArray[ offset_tangent + 9 ] = t3.y;
					tangentArray[ offset_tangent + 10 ] = t3.z;
					tangentArray[ offset_tangent + 11 ] = t3.w;

					tangentArray[ offset_tangent + 12 ] = t4.x;
					tangentArray[ offset_tangent + 13 ] = t4.y;
					tangentArray[ offset_tangent + 14 ] = t4.z;
					tangentArray[ offset_tangent + 15 ] = t4.w;

					offset_tangent += 16;

				}

				if( dirtyNormals ) {

					if ( vertexNormals.length == 4 && needsSmoothNormals ) {

						for ( i = 0; i < 4; i ++ ) {

							vn = vertexNormals[ i ];

							normalArray[ offset_normal ]     = vn.x;
							normalArray[ offset_normal + 1 ] = vn.y;
							normalArray[ offset_normal + 2 ] = vn.z;

							offset_normal += 3;

						}

					} else {

						for ( i = 0; i < 4; i ++ ) {

							normalArray[ offset_normal ]     = faceNormal.x;
							normalArray[ offset_normal + 1 ] = faceNormal.y;
							normalArray[ offset_normal + 2 ] = faceNormal.z;

							offset_normal += 3;

						}

					}

				}

				if ( dirtyUvs && uv ) {

					for ( i = 0; i < 4; i ++ ) {

						uvi = uv[ i ];

						uvArray[ offset_uv ]     = uvi.u;
						uvArray[ offset_uv + 1 ] = uvi.v;

						offset_uv += 2;

					}

				}

				if ( dirtyUvs && uv2 ) {

					for ( i = 0; i < 4; i ++ ) {

						uv2i = uv2[ i ];

						uv2Array[ offset_uv2 ]     = uv2i.u;
						uv2Array[ offset_uv2 + 1 ] = uv2i.v;

						offset_uv2 += 2;

					}

				}

				if ( dirtyElements ) {

					faceArray[ offset_face ]     = vertexIndex;
					faceArray[ offset_face + 1 ] = vertexIndex + 1;
					faceArray[ offset_face + 2 ] = vertexIndex + 2;

					faceArray[ offset_face + 3 ] = vertexIndex;
					faceArray[ offset_face + 4 ] = vertexIndex + 2;
					faceArray[ offset_face + 5 ] = vertexIndex + 3;

					offset_face += 6;

					lineArray[ offset_line ]     = vertexIndex;
					lineArray[ offset_line + 1 ] = vertexIndex + 1;

					lineArray[ offset_line + 2 ] = vertexIndex;
					lineArray[ offset_line + 3 ] = vertexIndex + 3;

					lineArray[ offset_line + 4 ] = vertexIndex + 1;
					lineArray[ offset_line + 5 ] = vertexIndex + 2;

					lineArray[ offset_line + 6 ] = vertexIndex + 2;
					lineArray[ offset_line + 7 ] = vertexIndex + 3;

					offset_line += 8;

					vertexIndex += 4;

				}

			}

		}

		if ( dirtyVertices ) {

			_gl.bindBuffer( _gl.ARRAY_BUFFER, geometryGroup.__webGLVertexBuffer );
			_gl.bufferData( _gl.ARRAY_BUFFER, vertexArray, hint );

		}

		if ( dirtyMorphTargets ) {
			
			for( vk = 0, vkl = morphTargets.length; vk < vkl; vk++ ) {
		
				_gl.bindBuffer( _gl.ARRAY_BUFFER, geometryGroup.__webGLMorphTargetsBuffers[ vk ] );
				_gl.bufferData( _gl.ARRAY_BUFFER, morphTargetsArrays[ vk ], hint );
				
			}
		}

		if ( dirtyColors && obj_colors.length ) {

			_gl.bindBuffer( _gl.ARRAY_BUFFER, geometryGroup.__webGLColorBuffer );
			_gl.bufferData( _gl.ARRAY_BUFFER, colorArray, hint );

		}

		if ( dirtyNormals ) {

			_gl.bindBuffer( _gl.ARRAY_BUFFER, geometryGroup.__webGLNormalBuffer );
			_gl.bufferData( _gl.ARRAY_BUFFER, normalArray, hint );

		}

		if ( dirtyTangents && geometry.hasTangents ) {

			_gl.bindBuffer( _gl.ARRAY_BUFFER, geometryGroup.__webGLTangentBuffer );
			_gl.bufferData( _gl.ARRAY_BUFFER, tangentArray, hint );

		}

		if ( dirtyUvs && offset_uv > 0 ) {

			_gl.bindBuffer( _gl.ARRAY_BUFFER, geometryGroup.__webGLUVBuffer );
			_gl.bufferData( _gl.ARRAY_BUFFER, uvArray, hint );

		}

		if ( dirtyUvs && offset_uv2 > 0 ) {

			_gl.bindBuffer( _gl.ARRAY_BUFFER, geometryGroup.__webGLUV2Buffer );
			_gl.bufferData( _gl.ARRAY_BUFFER, uv2Array, hint );

		}

		if ( dirtyElements ) {

			_gl.bindBuffer( _gl.ELEMENT_ARRAY_BUFFER, geometryGroup.__webGLFaceBuffer );
			_gl.bufferData( _gl.ELEMENT_ARRAY_BUFFER, faceArray, hint );

			_gl.bindBuffer( _gl.ELEMENT_ARRAY_BUFFER, geometryGroup.__webGLLineBuffer );
			_gl.bufferData( _gl.ELEMENT_ARRAY_BUFFER, lineArray, hint );

		}

		if ( offset_skin > 0 ) {

			_gl.bindBuffer( _gl.ARRAY_BUFFER, geometryGroup.__webGLSkinVertexABuffer );
			_gl.bufferData( _gl.ARRAY_BUFFER, skinVertexAArray, hint );

			_gl.bindBuffer( _gl.ARRAY_BUFFER, geometryGroup.__webGLSkinVertexBBuffer );
			_gl.bufferData( _gl.ARRAY_BUFFER, skinVertexBArray, hint );

			_gl.bindBuffer( _gl.ARRAY_BUFFER, geometryGroup.__webGLSkinIndicesBuffer );
			_gl.bufferData( _gl.ARRAY_BUFFER, skinIndexArray, hint );

			_gl.bindBuffer( _gl.ARRAY_BUFFER, geometryGroup.__webGLSkinWeightsBuffer );
			_gl.bufferData( _gl.ARRAY_BUFFER, skinWeightArray, hint );

		}

	};

	function setLineBuffers ( geometry, hint ) {

		var v, c, vertex, offset,
			vertices = geometry.vertices,
			colors = geometry.colors,
			vl = vertices.length,
			cl = colors.length,

			vertexArray = geometry.__vertexArray,
			colorArray = geometry.__colorArray,

			dirtyVertices = geometry.__dirtyVertices,
			dirtyColors = geometry.__dirtyColors;

		if ( dirtyVertices ) {

			for ( v = 0; v < vl; v++ ) {

				vertex = vertices[ v ].position;

				offset = v * 3;

				vertexArray[ offset ]     = vertex.x;
				vertexArray[ offset + 1 ] = vertex.y;
				vertexArray[ offset + 2 ] = vertex.z;

			}

			_gl.bindBuffer( _gl.ARRAY_BUFFER, geometry.__webGLVertexBuffer );
			_gl.bufferData( _gl.ARRAY_BUFFER, vertexArray, hint );

		}

		if ( dirtyColors ) {

			for ( c = 0; c < cl; c++ ) {

				color = colors[ c ];

				offset = c * 3;

				colorArray[ offset ]     = color.r;
				colorArray[ offset + 1 ] = color.g;
				colorArray[ offset + 2 ] = color.b;

			}

			_gl.bindBuffer( _gl.ARRAY_BUFFER, geometry.__webGLColorBuffer );
			_gl.bufferData( _gl.ARRAY_BUFFER, colorArray, hint );

		}

	};

	function setRibbonBuffers ( geometry, hint ) {

		var v, c, vertex, offset,
			vertices = geometry.vertices,
			colors = geometry.colors,
			vl = vertices.length,
			cl = colors.length,

			vertexArray = geometry.__vertexArray,
			colorArray = geometry.__colorArray,

			dirtyVertices = geometry.__dirtyVertices,
			dirtyColors = geometry.__dirtyColors;

		if ( dirtyVertices ) {

			for ( v = 0; v < vl; v++ ) {

				vertex = vertices[ v ].position;

				offset = v * 3;

				vertexArray[ offset ]     = vertex.x;
				vertexArray[ offset + 1 ] = vertex.y;
				vertexArray[ offset + 2 ] = vertex.z;

			}

			_gl.bindBuffer( _gl.ARRAY_BUFFER, geometry.__webGLVertexBuffer );
			_gl.bufferData( _gl.ARRAY_BUFFER, vertexArray, hint );

		}

		if ( dirtyColors ) {

			for ( c = 0; c < cl; c++ ) {

				color = colors[ c ];

				offset = c * 3;

				colorArray[ offset ]     = color.r;
				colorArray[ offset + 1 ] = color.g;
				colorArray[ offset + 2 ] = color.b;

			}

			_gl.bindBuffer( _gl.ARRAY_BUFFER, geometry.__webGLColorBuffer );
			_gl.bufferData( _gl.ARRAY_BUFFER, colorArray, hint );

		}

	};

	function setParticleBuffers ( geometry, hint, object ) {

		var v, c, vertex, offset,
			vertices = geometry.vertices,
			vl = vertices.length,

			colors = geometry.colors,
			cl = colors.length,

			vertexArray = geometry.__vertexArray,
			colorArray = geometry.__colorArray,

			sortArray = geometry.__sortArray,

			dirtyVertices = geometry.__dirtyVertices,
			dirtyElements = geometry.__dirtyElements,
			dirtyColors = geometry.__dirtyColors;

		if ( object.sortParticles ) {

			_projScreenMatrix.multiplySelf( object.matrixWorld );

			for ( v = 0; v < vl; v++ ) {

				vertex = vertices[ v ].position;

				_vector3.copy( vertex );
				_projScreenMatrix.multiplyVector3( _vector3 );

				sortArray[ v ] = [ _vector3.z, v ];

			}

			sortArray.sort( function(a,b) { return b[0] - a[0]; } );

			for ( v = 0; v < vl; v++ ) {

				vertex = vertices[ sortArray[v][1] ].position;

				offset = v * 3;

				vertexArray[ offset ]     = vertex.x;
				vertexArray[ offset + 1 ] = vertex.y;
				vertexArray[ offset + 2 ] = vertex.z;

			}

			for ( c = 0; c < cl; c++ ) {

				offset = c * 3;

				color = colors[ sortArray[c][1] ];

				colorArray[ offset ]     = color.r;
				colorArray[ offset + 1 ] = color.g;
				colorArray[ offset + 2 ] = color.b;

			}


		} else {

			if ( dirtyVertices ) {

				for ( v = 0; v < vl; v++ ) {

					vertex = vertices[ v ].position;

					offset = v * 3;

					vertexArray[ offset ]     = vertex.x;
					vertexArray[ offset + 1 ] = vertex.y;
					vertexArray[ offset + 2 ] = vertex.z;

				}

			}

			if ( dirtyColors ) {

				for ( c = 0; c < cl; c++ ) {

					color = colors[ c ];

					offset = c * 3;

					colorArray[ offset ]     = color.r;
					colorArray[ offset + 1 ] = color.g;
					colorArray[ offset + 2 ] = color.b;

				}

			}

		}

		if ( dirtyVertices || object.sortParticles ) {

			_gl.bindBuffer( _gl.ARRAY_BUFFER, geometry.__webGLVertexBuffer );
			_gl.bufferData( _gl.ARRAY_BUFFER, vertexArray, hint );

		}

		if ( dirtyColors || object.sortParticles ) {

			_gl.bindBuffer( _gl.ARRAY_BUFFER, geometry.__webGLColorBuffer );
			_gl.bufferData( _gl.ARRAY_BUFFER, colorArray, hint );

		}

	};

	function setMaterialShaders ( material, shaders ) {

		material.fragmentShader = shaders.fragmentShader;
		material.vertexShader = shaders.vertexShader;
		material.uniforms = Uniforms.clone( shaders.uniforms );

	};

	function refreshUniformsCommon ( uniforms, material ) {

		// premultiply alpha
		uniforms.diffuse.value.setRGB( material.color.r * material.opacity, material.color.g * material.opacity, material.color.b * material.opacity );

		// pure color
		//uniforms.color.value.setHex( material.color.hex );

		uniforms.opacity.value = material.opacity;
		uniforms.map.texture = material.map;

		uniforms.lightMap.texture = material.lightMap;

		uniforms.envMap.texture = material.envMap;
		uniforms.reflectivity.value = material.reflectivity;
		uniforms.refractionRatio.value = material.refractionRatio;
		uniforms.combine.value = material.combine;
		uniforms.useRefract.value = material.envMap && material.envMap.mapping instanceof THREE.CubeRefractionMapping;

	};

	function refreshUniformsLine ( uniforms, material ) {

		uniforms.diffuse.value.setRGB( material.color.r * material.opacity, material.color.g * material.opacity, material.color.b * material.opacity );
		uniforms.opacity.value = material.opacity;

	};

	function refreshUniformsParticle ( uniforms, material ) {

		uniforms.psColor.value.setRGB( material.color.r * material.opacity, material.color.g * material.opacity, material.color.b * material.opacity );
		uniforms.opacity.value = material.opacity;
		uniforms.size.value = material.size;
		uniforms.scale.value = _canvas.height / 2.0; // TODO: Cache this.
		uniforms.map.texture = material.map;

	};

	function refreshUniformsFog ( uniforms, fog ) {

		uniforms.fogColor.value.setHex( fog.color.hex );

		if ( fog instanceof THREE.Fog ) {

			uniforms.fogNear.value = fog.near;
			uniforms.fogFar.value = fog.far;

		} else if ( fog instanceof THREE.FogExp2 ) {

			uniforms.fogDensity.value = fog.density;

		}

	};

	function refreshUniformsPhong ( uniforms, material ) {

		//uniforms.ambient.value.setHex( material.ambient.hex );
		//uniforms.specular.value.setHex( material.specular.hex );
		uniforms.ambient.value.setRGB( material.ambient.r, material.ambient.g, material.ambient.b );
		uniforms.specular.value.setRGB( material.specular.r, material.specular.g, material.specular.b );
		uniforms.shininess.value = material.shininess;

	};


	function refreshUniformsLights ( uniforms, lights ) {

		uniforms.enableLighting.value = lights.directional.length + lights.point.length;
		uniforms.ambientLightColor.value = lights.ambient;
		uniforms.directionalLightColor.value = lights.directional.colors;
		uniforms.directionalLightDirection.value = lights.directional.positions;
		uniforms.pointLightColor.value = lights.point.colors;
		uniforms.pointLightPosition.value = lights.point.positions;

	};

	this.initMaterial = function ( material, lights, fog, object ) {

		var u, a, identifiers, i, parameters, maxLightCount, maxBones;

		if ( material instanceof THREE.MeshDepthMaterial ) {

			setMaterialShaders( material, THREE.ShaderLib[ 'depth' ] );

		} else if ( material instanceof THREE.MeshNormalMaterial ) {

			setMaterialShaders( material, THREE.ShaderLib[ 'normal' ] );

		} else if ( material instanceof THREE.MeshBasicMaterial ) {

			setMaterialShaders( material, THREE.ShaderLib[ 'basic' ] );

		} else if ( material instanceof THREE.MeshLambertMaterial ) {

			setMaterialShaders( material, THREE.ShaderLib[ 'lambert' ] );

		} else if ( material instanceof THREE.MeshPhongMaterial ) {

			setMaterialShaders( material, THREE.ShaderLib[ 'phong' ] );

		} else if ( material instanceof THREE.LineBasicMaterial ) {

			setMaterialShaders( material, THREE.ShaderLib[ 'basic' ] );

		} else if ( material instanceof THREE.ParticleBasicMaterial ) {

			setMaterialShaders( material, THREE.ShaderLib[ 'particle_basic' ] );

		}

		// heuristics to create shader parameters according to lights in the scene
		// (not to blow over maxLights budget)

		maxLightCount = allocateLights( lights, 4 );

		maxBones = allocateBones( object );
		
		parameters = { fog: fog, map: material.map, envMap: material.envMap, lightMap: material.lightMap, vertexColors: material.vertexColors,
<<<<<<< HEAD
					   sizeAttenuation: material.sizeAttenuation,
=======
>>>>>>> a4a96f25
					   skinning: material.skinning,
					   morphTargets: material.morphTargets,
					   maxDirLights: maxLightCount.directional, maxPointLights: maxLightCount.point,
					   maxBones: maxBones };

		material.program = buildProgram( material.fragmentShader, material.vertexShader, parameters );


		// load uniforms

		identifiers = [ 'viewMatrix', 'modelViewMatrix', 'projectionMatrix', 'normalMatrix', 'objectMatrix', 'cameraPosition',
						'cameraInverseMatrix', 'boneGlobalMatrices', 'morphTargetInfluences'
						];


		for( u in material.uniforms ) {

			identifiers.push(u);
		}

		cacheUniformLocations( material.program, identifiers );
		

		// load attributes
		
		identifiers = [ "position", "normal", "uv", "uv2", "tangent", "color",
					    "skinVertexA", "skinVertexB", "skinIndex", "skinWeight" ];
		
		for( i = 0; i < this.maxMorphTargets; i++ ) {
			
			identifiers.push( "morphTarget" + i );
		}
		
		for( a in material.attributes ) {
			
			identifiers.push( a );
		}
		
		cacheAttributeLocations( material.program, identifiers );


		var attributes = material.program.attributes;

		_gl.enableVertexAttribArray( attributes.position );

		if ( attributes.color >= 0 ) 	_gl.enableVertexAttribArray( attributes.color );
		if ( attributes.normal >= 0 ) 	_gl.enableVertexAttribArray( attributes.normal );
		if ( attributes.tangent >= 0 ) 	_gl.enableVertexAttribArray( attributes.tangent );

		if ( material.skinning &&
			 attributes.skinVertexA >=0 && attributes.skinVertexB >= 0 &&
			 attributes.skinIndex >= 0 && attributes.skinWeight >= 0 ) {

			_gl.enableVertexAttribArray( attributes.skinVertexA );
			_gl.enableVertexAttribArray( attributes.skinVertexB );
			_gl.enableVertexAttribArray( attributes.skinIndex );
			_gl.enableVertexAttribArray( attributes.skinWeight );

		}
		
		if ( material.morphTargets ) {
			
			material.numSupportedMorphTargets = 0;
			
			if( attributes.morphTarget0 >= 0 ) { _gl.enableVertexAttribArray( attributes.morphTarget0 ); material.numSupportedMorphTargets++ }
			if( attributes.morphTarget1 >= 0 ) { _gl.enableVertexAttribArray( attributes.morphTarget1 ); material.numSupportedMorphTargets++ }
			if( attributes.morphTarget2 >= 0 ) { _gl.enableVertexAttribArray( attributes.morphTarget2 ); material.numSupportedMorphTargets++ }
			if( attributes.morphTarget3 >= 0 ) { _gl.enableVertexAttribArray( attributes.morphTarget3 ); material.numSupportedMorphTargets++ }
			if( attributes.morphTarget4 >= 0 ) { _gl.enableVertexAttribArray( attributes.morphTarget4 ); material.numSupportedMorphTargets++ }
			if( attributes.morphTarget5 >= 0 ) { _gl.enableVertexAttribArray( attributes.morphTarget5 ); material.numSupportedMorphTargets++ }
			if( attributes.morphTarget6 >= 0 ) { _gl.enableVertexAttribArray( attributes.morphTarget6 ); material.numSupportedMorphTargets++ }
			if( attributes.morphTarget7 >= 0 ) { _gl.enableVertexAttribArray( attributes.morphTarget7 ); material.numSupportedMorphTargets++ }
			 	
			object.__webGLMorphTargetInfluences = new Float32Array( this.maxMorphTargets );
			
			for( var i = 0; i < this.maxMorphTargets; i++ ) {
				
				object.__webGLMorphTargetInfluences[ i ] = 0;
				
			}
			
		}

	};

	function setProgram( camera, lights, fog, material, object ) {

		if ( !material.program ) _this.initMaterial( material, lights, fog, object );

		var program = material.program,
			p_uniforms = program.uniforms,
			m_uniforms = material.uniforms;

		if( program != _oldProgram ) {

			_gl.useProgram( program );
			_oldProgram = program;

		}

		_gl.uniformMatrix4fv( p_uniforms.projectionMatrix, false, _projectionMatrixArray );

		// refresh uniforms common to several materials

		if ( fog && (
			 material instanceof THREE.MeshBasicMaterial ||
			 material instanceof THREE.MeshLambertMaterial ||
			 material instanceof THREE.MeshPhongMaterial ||
			 material instanceof THREE.LineBasicMaterial ||
			 material instanceof THREE.ParticleBasicMaterial )
			) {

			refreshUniformsFog( m_uniforms, fog );

		}

		if ( material instanceof THREE.MeshPhongMaterial ||
			 material instanceof THREE.MeshLambertMaterial ) {

			setupLights( program, lights );
			refreshUniformsLights( m_uniforms, _lights );

		}

		if ( material instanceof THREE.MeshBasicMaterial ||
			 material instanceof THREE.MeshLambertMaterial ||
			 material instanceof THREE.MeshPhongMaterial ) {

			refreshUniformsCommon( m_uniforms, material );

		}

		// refresh single material specific uniforms

		if ( material instanceof THREE.LineBasicMaterial ) {

			refreshUniformsLine( m_uniforms, material );

		} else if ( material instanceof THREE.ParticleBasicMaterial ) {

			refreshUniformsParticle( m_uniforms, material );

		} else if ( material instanceof THREE.MeshPhongMaterial ) {

			refreshUniformsPhong( m_uniforms, material );

		} else if ( material instanceof THREE.MeshDepthMaterial ) {

			m_uniforms.mNear.value = camera.near;
			m_uniforms.mFar.value = camera.far;
			m_uniforms.opacity.value = material.opacity;

		} else if ( material instanceof THREE.MeshNormalMaterial ) {

			m_uniforms.opacity.value = material.opacity;
		}

		// load common uniforms

		loadUniformsGeneric( program, m_uniforms );
		loadUniformsMatrices( p_uniforms, object );

		// load material specific uniforms
		// (shader material also gets them for the sake of genericity)

		if ( material instanceof THREE.MeshShaderMaterial ||
			 material instanceof THREE.MeshPhongMaterial ||
			 material.envMap ) {

			_gl.uniform3f( p_uniforms.cameraPosition, camera.position.x, camera.position.y, camera.position.z );

		}

		if ( material instanceof THREE.MeshShaderMaterial ||
			 material.envMap ||
			 material.skinning ) {

			_gl.uniformMatrix4fv( p_uniforms.objectMatrix, false, object._objectMatrixArray );

		}

		if ( material instanceof THREE.MeshPhongMaterial ||
			 material instanceof THREE.MeshLambertMaterial ||
			 material instanceof THREE.MeshShaderMaterial ||
			 material.skinning ) {

			_gl.uniformMatrix4fv( p_uniforms.viewMatrix, false, _viewMatrixArray );

		}

		if ( material.skinning ) {

			loadUniformsSkinning( p_uniforms, object );

		}
		
		return program;

	};

	function renderBuffer ( camera, lights, fog, material, geometryGroup, object ) {

		if ( material.opacity == 0 ) return;

		var program, attributes, linewidth, primitives;

		program = setProgram( camera, lights, fog, material, object );

		attributes = program.attributes;

		// vertices

		if ( !material.morphTargets ) {
			
			_gl.bindBuffer( _gl.ARRAY_BUFFER, geometryGroup.__webGLVertexBuffer );
			_gl.vertexAttribPointer( attributes.position, 3, _gl.FLOAT, false, 0, 0 );
			
		} else {
<<<<<<< HEAD
			
			// set base
			
			if(  object.morphTargetBase !== -1 ) {
				
				_gl.bindBuffer( _gl.ARRAY_BUFFER, geometryGroup.__webGLMorphTargetsBuffers[ object.morphTargetBase ] );
				_gl.vertexAttribPointer( attributes.position, 3, _gl.FLOAT, false, 0, 0 );
				
			} else {
				
				_gl.bindBuffer( _gl.ARRAY_BUFFER, geometryGroup.__webGLVertexBuffer );
				_gl.vertexAttribPointer( attributes.position, 3, _gl.FLOAT, false, 0, 0 );
				
			}
			
			
			// find most influencing
			
			var used = [];
			var candidateInfluence = -1;
			var candidate = 0;
			var influences = object.morphTargetInfluences;
			var i, il = influences.length;
			var m = 0;

			if( object.morphTargetBase !== -1 ) {
				
				used[ object.morphTargetBase ] = true;
				
			}

			while( m < material.numSupportedMorphTargets ) {
				
				for( i = 0; i < il; i++ ) {
					
					if( !used[ i ] && influences[ i ] > candidateInfluence ) {
						
						candidate = i;
						candidateInfluence = influences[ candidate ];
					}
				}
				
				_gl.bindBuffer( _gl.ARRAY_BUFFER, geometryGroup.__webGLMorphTargetsBuffers[ candidate ] );
				_gl.vertexAttribPointer( attributes[ "morphTarget" + m ], 3, _gl.FLOAT, false, 0, 0 );
				
				object.__webGLMorphTargetInfluences[ m ] = candidateInfluence;

				used[ candidate ] = 1;
				candidateInfluence = -1;
				m++;
			}
			
			
			// load updated influences uniform
			
			_gl.uniform1fv( material.program.uniforms.morphTargetInfluences, object.__webGLMorphTargetInfluences );
		}

=======
		
			setupMorphTargets( material, geometryGroup, object );
			
		}
>>>>>>> a4a96f25

		// colors

		if ( attributes.color >= 0 ) {

			_gl.bindBuffer( _gl.ARRAY_BUFFER, geometryGroup.__webGLColorBuffer );
			_gl.vertexAttribPointer( attributes.color, 3, _gl.FLOAT, false, 0, 0 );

		}

		// normals

		if ( attributes.normal >= 0 ) {

			_gl.bindBuffer( _gl.ARRAY_BUFFER, geometryGroup.__webGLNormalBuffer );
			_gl.vertexAttribPointer( attributes.normal, 3, _gl.FLOAT, false, 0, 0 );

		}

		// tangents

		if ( attributes.tangent >= 0 ) {

			_gl.bindBuffer( _gl.ARRAY_BUFFER, geometryGroup.__webGLTangentBuffer );
			_gl.vertexAttribPointer( attributes.tangent, 4, _gl.FLOAT, false, 0, 0 );

		}

		// uvs

		if ( attributes.uv >= 0 ) {

			if ( geometryGroup.__webGLUVBuffer ) {

				_gl.bindBuffer( _gl.ARRAY_BUFFER, geometryGroup.__webGLUVBuffer );
				_gl.vertexAttribPointer( attributes.uv, 2, _gl.FLOAT, false, 0, 0 );

				_gl.enableVertexAttribArray( attributes.uv );

			} else {

				_gl.disableVertexAttribArray( attributes.uv );

			}

		}

		if ( attributes.uv2 >= 0 ) {

			if ( geometryGroup.__webGLUV2Buffer ) {

				_gl.bindBuffer( _gl.ARRAY_BUFFER, geometryGroup.__webGLUV2Buffer );
				_gl.vertexAttribPointer( attributes.uv2, 2, _gl.FLOAT, false, 0, 0 );

				_gl.enableVertexAttribArray( attributes.uv2 );

			} else {

				_gl.disableVertexAttribArray( attributes.uv2 );

			}

		}

		if ( material.skinning &&
			 attributes.skinVertexA >= 0 && attributes.skinVertexB >= 0 &&
			 attributes.skinIndex >= 0 && attributes.skinWeight >= 0 ) {

			_gl.bindBuffer( _gl.ARRAY_BUFFER, geometryGroup.__webGLSkinVertexABuffer );
			_gl.vertexAttribPointer( attributes.skinVertexA, 4, _gl.FLOAT, false, 0, 0 );

			_gl.bindBuffer( _gl.ARRAY_BUFFER, geometryGroup.__webGLSkinVertexBBuffer );
			_gl.vertexAttribPointer( attributes.skinVertexB, 4, _gl.FLOAT, false, 0, 0 );

			_gl.bindBuffer( _gl.ARRAY_BUFFER, geometryGroup.__webGLSkinIndicesBuffer );
			_gl.vertexAttribPointer( attributes.skinIndex, 4, _gl.FLOAT, false, 0, 0 );

			_gl.bindBuffer( _gl.ARRAY_BUFFER, geometryGroup.__webGLSkinWeightsBuffer );
			_gl.vertexAttribPointer( attributes.skinWeight, 4, _gl.FLOAT, false, 0, 0 );

		}

		// render mesh

		if ( object instanceof THREE.Mesh ) {

			// wireframe

			if ( material.wireframe ) {

				_gl.lineWidth( material.wireframeLinewidth );
				_gl.bindBuffer( _gl.ELEMENT_ARRAY_BUFFER, geometryGroup.__webGLLineBuffer );
				_gl.drawElements( _gl.LINES, geometryGroup.__webGLLineCount, _gl.UNSIGNED_SHORT, 0 );

			// triangles

			} else {

				_gl.bindBuffer( _gl.ELEMENT_ARRAY_BUFFER, geometryGroup.__webGLFaceBuffer );
				_gl.drawElements( _gl.TRIANGLES, geometryGroup.__webGLFaceCount, _gl.UNSIGNED_SHORT, 0 );
			}

		// render lines

		} else if ( object instanceof THREE.Line ) {

			primitives = ( object.type == THREE.LineStrip ) ? _gl.LINE_STRIP : _gl.LINES;

			_gl.lineWidth( material.linewidth );
			_gl.drawArrays( primitives, 0, geometryGroup.__webGLLineCount );

		// render particles

		} else if ( object instanceof THREE.ParticleSystem ) {

			_gl.drawArrays( _gl.POINTS, 0, geometryGroup.__webGLParticleCount );

		// render ribbon

		} else if ( object instanceof THREE.Ribbon ) {

			_gl.drawArrays( _gl.TRIANGLE_STRIP, 0, geometryGroup.__webGLVertexCount );

		}

	};


	function setupMorphTargets( material, geometryGroup, object ) {
		
		// set base
		
		var attributes = material.program.attributes;
		
		if(  object.morphTargetBase !== -1 ) {
			
			_gl.bindBuffer( _gl.ARRAY_BUFFER, geometryGroup.__webGLMorphTargetsBuffers[ object.morphTargetBase ] );
			_gl.vertexAttribPointer( attributes.position, 3, _gl.FLOAT, false, 0, 0 );
			
		} else {
			
			_gl.bindBuffer( _gl.ARRAY_BUFFER, geometryGroup.__webGLVertexBuffer );
			_gl.vertexAttribPointer( attributes.position, 3, _gl.FLOAT, false, 0, 0 );
			
		}
		
		
		if( object.morphTargetForcedOrder.length ) {

			// set forced order
			
			var m = 0;
			var order = object.morphTargetForcedOrder;
			var influences = object.morphTargetInfluences;
			
			while( m < material.numSupportedMorphTargets && m < order.length ) {
			
				_gl.bindBuffer( _gl.ARRAY_BUFFER, geometryGroup.__webGLMorphTargetsBuffers[ order[ m ] ] );
				_gl.vertexAttribPointer( attributes[ "morphTarget" + m ], 3, _gl.FLOAT, false, 0, 0 );
				
				object.__webGLMorphTargetInfluences[ m ] = influences[ order[ m ]];

				m++;
			}			
			
		} else {
			
			// find most influencing
			
			var used = [];
			var candidateInfluence = -1;
			var candidate = 0;
			var influences = object.morphTargetInfluences;
			var i, il = influences.length;
			var m = 0;
	
			if( object.morphTargetBase !== -1 ) {
				
				used[ object.morphTargetBase ] = true;
				
			}
	
			while( m < material.numSupportedMorphTargets ) {
				
				for( i = 0; i < il; i++ ) {
					
					if( !used[ i ] && influences[ i ] > candidateInfluence ) {
						
						candidate = i;
						candidateInfluence = influences[ candidate ];
					}
				}
				
				_gl.bindBuffer( _gl.ARRAY_BUFFER, geometryGroup.__webGLMorphTargetsBuffers[ candidate ] );
				_gl.vertexAttribPointer( attributes[ "morphTarget" + m ], 3, _gl.FLOAT, false, 0, 0 );
				
				object.__webGLMorphTargetInfluences[ m ] = candidateInfluence;
	
				used[ candidate ] = 1;
				candidateInfluence = -1;
				m++;
			}
		}


		// load updated influences uniform
		
		_gl.uniform1fv( material.program.uniforms.morphTargetInfluences, object.__webGLMorphTargetInfluences );
	}


	function renderBufferImmediate ( object, program ) {

		if ( ! object.__webGLVertexBuffer ) object.__webGLVertexBuffer = _gl.createBuffer();
		if ( ! object.__webGLNormalBuffer ) object.__webGLNormalBuffer = _gl.createBuffer();

		if ( object.hasPos ) {

		  _gl.bindBuffer( _gl.ARRAY_BUFFER, object.__webGLVertexBuffer );
		  _gl.bufferData( _gl.ARRAY_BUFFER, object.positionArray, _gl.DYNAMIC_DRAW );
		  _gl.enableVertexAttribArray( program.attributes.position );
		  _gl.vertexAttribPointer( program.attributes.position, 3, _gl.FLOAT, false, 0, 0 );

		}

		if ( object.hasNormal ) {

		  _gl.bindBuffer( _gl.ARRAY_BUFFER, object.__webGLNormalBuffer );
		  _gl.bufferData( _gl.ARRAY_BUFFER, object.normalArray, _gl.DYNAMIC_DRAW );
		  _gl.enableVertexAttribArray( program.attributes.normal );
		  _gl.vertexAttribPointer( program.attributes.normal, 3, _gl.FLOAT, false, 0, 0 );

		}

		_gl.drawArrays( _gl.TRIANGLES, 0, object.count );

		object.count = 0;

	};

	function setObjectFaces ( object ) {

		if ( _oldDoubleSided != object.doubleSided ) {

			if( object.doubleSided ) {

				_gl.disable( _gl.CULL_FACE );

			} else {

				_gl.enable( _gl.CULL_FACE );

			}

			_oldDoubleSided = object.doubleSided;

		}

		if ( _oldFlipSided != object.flipSided ) {

			if( object.flipSided ) {

				_gl.frontFace( _gl.CW );

			} else {

				_gl.frontFace( _gl.CCW );

			}

			_oldFlipSided = object.flipSided;

		}

	};

	function setDepthTest ( test ) {

		if ( _oldDepth != test ) {

			if( test ) {

				_gl.enable( _gl.DEPTH_TEST );

			} else {

				_gl.disable( _gl.DEPTH_TEST );

			}

			_oldDepth = test;

		}

	};

	function computeFrustum ( m ) {

		_frustum[ 0 ].set( m.n41 - m.n11, m.n42 - m.n12, m.n43 - m.n13, m.n44 - m.n14 );
		_frustum[ 1 ].set( m.n41 + m.n11, m.n42 + m.n12, m.n43 + m.n13, m.n44 + m.n14 );
		_frustum[ 2 ].set( m.n41 + m.n21, m.n42 + m.n22, m.n43 + m.n23, m.n44 + m.n24 );
		_frustum[ 3 ].set( m.n41 - m.n21, m.n42 - m.n22, m.n43 - m.n23, m.n44 - m.n24 );
		_frustum[ 4 ].set( m.n41 - m.n31, m.n42 - m.n32, m.n43 - m.n33, m.n44 - m.n34 );
		_frustum[ 5 ].set( m.n41 + m.n31, m.n42 + m.n32, m.n43 + m.n33, m.n44 + m.n34 );

		var i, plane;

		for ( i = 0; i < 6; i ++ ) {

			plane = _frustum[ i ];
			plane.divideScalar( Math.sqrt( plane.x * plane.x + plane.y * plane.y + plane.z * plane.z ) );

		}

	};

	function isInFrustum ( object ) {

		var distance, matrix = object.matrixWorld,
		radius = - object.geometry.boundingSphere.radius * Math.max( object.scale.x, Math.max( object.scale.y, object.scale.z ) );

		for ( var i = 0; i < 6; i ++ ) {

			distance = _frustum[ i ].x * matrix.n14 + _frustum[ i ].y * matrix.n24 + _frustum[ i ].z * matrix.n34 + _frustum[ i ].w;
			if ( distance <= radius ) return false;

		}

		return true;

	};

	function addToFixedArray ( where, what ) {

		where.list[ where.count ] = what;
		where.count += 1;

	};

	function unrollImmediateBufferMaterials ( globject ) {

		var i, l, m, ml, material,
			object = globject.object,
			opaque = globject.opaque,
			transparent = globject.transparent;

		transparent.count = 0;
		opaque.count = 0;

		for ( m = 0, ml = object.materials.length; m < ml; m++ ) {

			material = object.materials[ m ];

			if ( ( material.opacity && material.opacity < 1.0 ) || material.blending != THREE.NormalBlending )
				addToFixedArray( transparent, material );
			else
				addToFixedArray( opaque, material );

		}

	};

	function unrollBufferMaterials ( globject ) {

		var i, l, m, ml, material, meshMaterial,
			object = globject.object,
			buffer = globject.buffer,
			opaque = globject.opaque,
			transparent = globject.transparent;

		transparent.count = 0;
		opaque.count = 0;

		for ( m = 0, ml = object.materials.length; m < ml; m++ ) {

			meshMaterial = object.materials[ m ];

			if ( meshMaterial instanceof THREE.MeshFaceMaterial ) {

				for ( i = 0, l = buffer.materials.length; i < l; i++ ) {

					material = buffer.materials[ i ];

					if ( material ) {

						if ( ( material.opacity && material.opacity < 1.0 ) || material.blending != THREE.NormalBlending )
							addToFixedArray( transparent, material );
						else
							addToFixedArray( opaque, material );

					}

				}

			} else {

				material = meshMaterial;

				if ( ( material.opacity && material.opacity < 1.0 ) || material.blending != THREE.NormalBlending ) {

					addToFixedArray( transparent, material );

				} else {

					addToFixedArray( opaque, material );

				}

			}

		}

	};


	function painterSort ( a, b ) {

		return b.z - a.z;

	};

	this.render = function ( scene, camera, renderTarget, forceClear ) {

		var i, program, opaque, transparent, material,
			o, ol, oil, webglObject, object, buffer,
			lights = scene.lights,
			fog = scene.fog,
			ol;

		camera.matrixAutoUpdate && camera.updateMatrix();

		scene.update( undefined, false, camera );

		camera.matrixWorldInverse.flattenToArray( _viewMatrixArray );
		camera.projectionMatrix.flattenToArray( _projectionMatrixArray );

		_projScreenMatrix.multiply( camera.projectionMatrix, camera.matrixWorldInverse );
		computeFrustum( _projScreenMatrix );

		this.initWebGLObjects( scene );

		setRenderTarget( renderTarget );

		if ( this.autoClear || forceClear ) {

			this.clear();

		}

		// set matrices

		ol = scene.__webglObjects.length;

		for ( o = 0; o < ol; o++ ) {

			webglObject = scene.__webglObjects[ o ];
			object = webglObject.object;

			if ( object.visible ) {

				if ( ! ( object instanceof THREE.Mesh ) || isInFrustum( object ) ) {

					object.matrixWorld.flattenToArray( object._objectMatrixArray );

					setupMatrices( object, camera );

					unrollBufferMaterials( webglObject );

					webglObject.render = true;

					if ( this.sortObjects ) {

						_vector3.copy( object.position );
						_projScreenMatrix.multiplyVector3( _vector3 );

						webglObject.z = _vector3.z;

					}

				} else {

					webglObject.render = false;

				}

			} else {

				webglObject.render = false;

			}

		}

		if ( this.sortObjects ) {

			scene.__webglObjects.sort( painterSort );

		}

		oil = scene.__webglObjectsImmediate.length;

		for ( o = 0; o < oil; o++ ) {

			webglObject = scene.__webglObjectsImmediate[ o ];
			object = webglObject.object;

			if ( object.visible ) {

				if( object.matrixAutoUpdate ) {

					object.matrixWorld.flattenToArray( object._objectMatrixArray );

				}

				setupMatrices( object, camera );

				unrollImmediateBufferMaterials( webglObject );

			}

		}

		// opaque pass

		setBlending( THREE.NormalBlending );

		for ( o = 0; o < ol; o++ ) {

			webglObject = scene.__webglObjects[ o ];

			if ( webglObject.render ) {

				object = webglObject.object;
				buffer = webglObject.buffer;
				opaque = webglObject.opaque;

				setObjectFaces( object );

				for( i = 0; i < opaque.count; i++ ) {

					material = opaque.list[ i ];

					setDepthTest( material.depthTest );
					renderBuffer( camera, lights, fog, material, buffer, object );

				}

			}

		}

		// opaque pass (immediate simulator)

		for ( o = 0; o < oil; o++ ) {

			webglObject = scene.__webglObjectsImmediate[ o ];
			object = webglObject.object;

			if ( object.visible ) {

				opaque = webglObject.opaque;

				setObjectFaces( object );

				for( i = 0; i < opaque.count; i++ ) {

					material = opaque.list[ i ];

					setDepthTest( material.depthTest );

					program = setProgram( camera, lights, fog, material, object );
					object.render( function( object ) { renderBufferImmediate( object, program ); } );

				}

			}

		}

		// transparent pass

		for ( o = 0; o < ol; o++ ) {

			webglObject = scene.__webglObjects[ o ];

			if ( webglObject.render ) {

				object = webglObject.object;
				buffer = webglObject.buffer;
				transparent = webglObject.transparent;

				setObjectFaces( object );

				for( i = 0; i < transparent.count; i++ ) {

					material = transparent.list[ i ];

					setBlending( material.blending );
					setDepthTest( material.depthTest );

					renderBuffer( camera, lights, fog, material, buffer, object );

				}

			}

		}

		// transparent pass (immediate simulator)

		for ( o = 0; o < oil; o++ ) {

			webglObject = scene.__webglObjectsImmediate[ o ];
			object = webglObject.object;

			if ( object.visible ) {

				transparent = webglObject.transparent;

				setObjectFaces( object );

				for( i = 0; i < transparent.count; i++ ) {

					material = transparent.list[ i ];

					setBlending( material.blending );
					setDepthTest( material.depthTest );

					program = setProgram( camera, lights, fog, material, object );
					object.render( function( object ) { renderBufferImmediate( object, program ); } );

				}

			}

		}

		// Generate mipmap if we're using any kind of mipmap filtering

		if ( renderTarget && renderTarget.minFilter !== THREE.NearestFilter && renderTarget.minFilter !== THREE.LinearFilter ) {

			updateRenderTargetMipmap( renderTarget );

		}

	};

	function setupMatrices ( object, camera ) {

		object._modelViewMatrix.multiplyToArray( camera.matrixWorldInverse, object.matrixWorld, object._modelViewMatrixArray );
		THREE.Matrix4.makeInvert3x3( object._modelViewMatrix ).transposeIntoArray( object._normalMatrixArray );

	};

	this.initWebGLObjects = function ( scene ) {

		if ( !scene.__webglObjects ) {

			scene.__webglObjects = [];
			scene.__webglObjectsImmediate = [];

		}

		while ( scene.__objectsAdded.length ) {

			addObject( scene.__objectsAdded[ 0 ], scene );
			scene.__objectsAdded.splice( 0, 1 );

		}

		while ( scene.__objectsRemoved.length ) {

			removeObject( scene.__objectsRemoved[ 0 ], scene );
			scene.__objectsRemoved.splice( 0, 1 );

		}

		// update must be called after objects adding / removal

		for ( var o = 0, ol = scene.__webglObjects.length; o < ol; o ++ ) {

			updateObject( scene.__webglObjects[ o ].object, scene );

		}

	};

	function addObject ( object, scene ) {

		var g, geometry, geometryGroup;

		if ( object._modelViewMatrix == undefined ) {

			object._modelViewMatrix = new THREE.Matrix4();

			object._normalMatrixArray = new Float32Array( 9 );
			object._modelViewMatrixArray = new Float32Array( 16 );
			object._objectMatrixArray = new Float32Array( 16 );

			object.matrixWorld.flattenToArray( object._objectMatrixArray );

		}

		if ( object instanceof THREE.Mesh ) {

			geometry = object.geometry;

			if ( geometry.geometryGroups == undefined ) {

				sortFacesByMaterial( geometry );

			}

			// create separate VBOs per geometry chunk

			for ( g in geometry.geometryGroups ) {

				geometryGroup = geometry.geometryGroups[ g ];

				// initialise VBO on the first access

				if ( ! geometryGroup.__webGLVertexBuffer ) {

					createMeshBuffers( geometryGroup );
					initMeshBuffers( geometryGroup, object );

					geometry.__dirtyVertices = true;
					geometry.__dirtyMorphTargets = true;
					geometry.__dirtyElements = true;
					geometry.__dirtyUvs = true;
					geometry.__dirtyNormals = true;
					geometry.__dirtyTangents = true;
					geometry.__dirtyColors = true;

				}

				// create separate wrapper per each use of VBO

				addBuffer( scene.__webglObjects, geometryGroup, object );

			}

		} else if ( object instanceof THREE.Ribbon ) {

			geometry = object.geometry;

			if( ! geometry.__webGLVertexBuffer ) {

				createRibbonBuffers( geometry );
				initRibbonBuffers( geometry );

				geometry.__dirtyVertices = true;
				geometry.__dirtyColors = true;

			}

			addBuffer( scene.__webglObjects, geometry, object );

		} else if ( object instanceof THREE.Line ) {

			geometry = object.geometry;

			if( ! geometry.__webGLVertexBuffer ) {

				createLineBuffers( geometry );
				initLineBuffers( geometry );

				geometry.__dirtyVertices = true;
				geometry.__dirtyColors = true;

			}

			addBuffer( scene.__webglObjects, geometry, object );

		} else if ( object instanceof THREE.ParticleSystem ) {

			geometry = object.geometry;

			if ( ! geometry.__webGLVertexBuffer ) {

				createParticleBuffers( geometry );
				initParticleBuffers( geometry );

				geometry.__dirtyVertices = true;
				geometry.__dirtyColors = true;

			}

			addBuffer( scene.__webglObjects, geometry, object );

		} else if ( THREE.MarchingCubes !== undefined && object instanceof THREE.MarchingCubes ) {

			addBufferImmediate( scene.__webglObjectsImmediate, object );

		}/*else if ( object instanceof THREE.Particle ) {

		}*/

	};

	function updateObject ( object, scene ) {

		var g, geometry, geometryGroup;

		if ( object instanceof THREE.Mesh ) {

			geometry = object.geometry;

			// check all geometry groups

			for ( g in geometry.geometryGroups ) {

				geometryGroup = geometry.geometryGroups[ g ];

				if ( geometry.__dirtyVertices || geometry.__dirtyMorphTargets || geometry.__dirtyElements ||
					geometry.__dirtyUvs || geometry.__dirtyNormals ||
					geometry.__dirtyColors || geometry.__dirtyTangents ) {

					setMeshBuffers( geometryGroup, object, _gl.DYNAMIC_DRAW );

				}

			}

			geometry.__dirtyVertices = false;
			geometry.__dirtyMorphTargets = false;
			geometry.__dirtyElements = false;
			geometry.__dirtyUvs = false;
			geometry.__dirtyNormals = false;
			geometry.__dirtyTangents = false;
			geometry.__dirtyColors = false;

		} else if ( object instanceof THREE.Ribbon ) {

			geometry = object.geometry;

			if( geometry.__dirtyVertices || geometry.__dirtyColors ) {

				setRibbonBuffers( geometry, _gl.DYNAMIC_DRAW );

			}

			geometry.__dirtyVertices = false;
			geometry.__dirtyColors = false;

		} else if ( object instanceof THREE.Line ) {

			geometry = object.geometry;

			if( geometry.__dirtyVertices ||  geometry.__dirtyColors ) {

				setLineBuffers( geometry, _gl.DYNAMIC_DRAW );

			}

			geometry.__dirtyVertices = false;
			geometry.__dirtyColors = false;

		} else if ( object instanceof THREE.ParticleSystem ) {

			geometry = object.geometry;

			if ( geometry.__dirtyVertices || geometry.__dirtyColors || object.sortParticles ) {

				setParticleBuffers( geometry, _gl.DYNAMIC_DRAW, object );

			}

			geometry.__dirtyVertices = false;
			geometry.__dirtyColors = false;

		}/* else if ( THREE.MarchingCubes !== undefined && object instanceof THREE.MarchingCubes ) {

			// it updates itself in render callback

		} else if ( object instanceof THREE.Particle ) {

		}*/

	};

	function removeObject ( object, scene ) {

		var o, ol, zobject;

		for ( o = scene.__webglObjects.length - 1; o >= 0; o-- ) {

			zobject = scene.__webglObjects[ o ].object;

			if ( object == zobject ) {

				scene.__webglObjects.splice( o, 1 );

			}

		}

	};

	function sortFacesByMaterial ( geometry ) {

		// TODO
		// Should optimize by grouping faces with ColorFill / ColorStroke materials
		// which could then use vertex color attributes instead of each being
		// in its separate VBO

		var i, l, f, fl, face, material, materials, vertices, mhash, ghash, hash_map = {};
		var numMorphTargets = geometry.morphTargets !== undefined ? geometry.morphTargets.length : 0;

		geometry.geometryGroups = {};

		function materialHash( material ) {

			var hash_array = [];

			for ( i = 0, l = material.length; i < l; i++ ) {

				if ( material[ i ] == undefined ) {

					hash_array.push( "undefined" );

				} else {

					hash_array.push( material[ i ].id );

				}

			}

			return hash_array.join( '_' );

		}

		for ( f = 0, fl = geometry.faces.length; f < fl; f++ ) {

			face = geometry.faces[ f ];
			materials = face.materials;

			mhash = materialHash( materials );

			if ( hash_map[ mhash ] == undefined ) {

				hash_map[ mhash ] = { 'hash': mhash, 'counter': 0 };

			}

			ghash = hash_map[ mhash ].hash + '_' + hash_map[ mhash ].counter;

			if ( geometry.geometryGroups[ ghash ] == undefined ) {

				geometry.geometryGroups[ ghash ] = { 'faces': [], 'materials': materials, 'vertices': 0, 'numMorphTargets': numMorphTargets };

			}

			vertices = face instanceof THREE.Face3 ? 3 : 4;

			if ( geometry.geometryGroups[ ghash ].vertices + vertices > 65535 ) {

				hash_map[ mhash ].counter += 1;
				ghash = hash_map[ mhash ].hash + '_' + hash_map[ mhash ].counter;

				if ( geometry.geometryGroups[ ghash ] == undefined ) {

					geometry.geometryGroups[ ghash ] = { 'faces': [], 'materials': materials, 'vertices': 0, 'numMorphTargets': numMorphTargets };

				}

			}

			geometry.geometryGroups[ ghash ].faces.push( f );
			geometry.geometryGroups[ ghash ].vertices += vertices;

		}

	};

	function addBuffer ( objlist, buffer, object ) {

		objlist.push( { buffer: buffer, object: object,
				opaque: { list: [], count: 0 },
				transparent: { list: [], count: 0 }
			} );

	};

	function addBufferImmediate ( objlist, object ) {

		objlist.push( { object: object,
				opaque: { list: [], count: 0 },
				transparent: { list: [], count: 0 }
			} );

	};

	this.setFaceCulling = function ( cullFace, frontFace ) {

		if ( cullFace ) {

			if ( !frontFace || frontFace == "ccw" ) {

				_gl.frontFace( _gl.CCW );

			} else {

				_gl.frontFace( _gl.CW );

			}

			if( cullFace == "back" ) {

				_gl.cullFace( _gl.BACK );

			} else if( cullFace == "front" ) {

				_gl.cullFace( _gl.FRONT );

			} else {

				_gl.cullFace( _gl.FRONT_AND_BACK );

			}

			_gl.enable( _gl.CULL_FACE );

		} else {

			_gl.disable( _gl.CULL_FACE );

		}

	};

	this.supportsVertexTextures = function () {

		return maxVertexTextures() > 0;

	};

	function maxVertexTextures () {

		return _gl.getParameter( _gl.MAX_VERTEX_TEXTURE_IMAGE_UNITS );

	};

	function initGL ( antialias, clearColor, clearAlpha ) {

		try {

			if ( ! ( _gl = _canvas.getContext( 'experimental-webgl', { antialias: antialias } ) ) ) {

				throw 'Error creating WebGL context.';

			}

		} catch ( e ) {

			console.error( e );

		}

		_gl.clearColor( 0, 0, 0, 1 );
		_gl.clearDepth( 1 );

		_gl.enable( _gl.DEPTH_TEST );
		_gl.depthFunc( _gl.LEQUAL );

		_gl.frontFace( _gl.CCW );
		_gl.cullFace( _gl.BACK );
		_gl.enable( _gl.CULL_FACE );

		_gl.enable( _gl.BLEND );
		_gl.blendFunc( _gl.ONE, _gl.ONE_MINUS_SRC_ALPHA );
		_gl.clearColor( clearColor.r, clearColor.g, clearColor.b, clearAlpha );

		_cullEnabled = true;

	};

	function buildProgram ( fragmentShader, vertexShader, parameters ) {

		var program = _gl.createProgram(),

		prefix_fragment = [
			"#ifdef GL_ES",
			"precision highp float;",
			"#endif",

			"#define MAX_DIR_LIGHTS " + parameters.maxDirLights,
			"#define MAX_POINT_LIGHTS " + parameters.maxPointLights,

			parameters.fog ? "#define USE_FOG" : "",
			parameters.fog instanceof THREE.FogExp2 ? "#define FOG_EXP2" : "",

			parameters.map ? "#define USE_MAP" : "",
			parameters.envMap ? "#define USE_ENVMAP" : "",
			parameters.lightMap ? "#define USE_LIGHTMAP" : "",
			parameters.vertexColors ? "#define USE_COLOR" : "",

			"uniform mat4 viewMatrix;",
			"uniform vec3 cameraPosition;",
			""
		].join("\n"),

		prefix_vertex = [
			maxVertexTextures() > 0 ? "#define VERTEX_TEXTURES" : "",

			"#define MAX_DIR_LIGHTS " + parameters.maxDirLights,
			"#define MAX_POINT_LIGHTS " + parameters.maxPointLights,

			"#define MAX_BONES " + parameters.maxBones,

			parameters.map ? "#define USE_MAP" : "",
			parameters.envMap ? "#define USE_ENVMAP" : "",
			parameters.lightMap ? "#define USE_LIGHTMAP" : "",
			parameters.vertexColors ? "#define USE_COLOR" : "",
			parameters.skinning ? "#define USE_SKINNING" : "",
			parameters.morphTargets ? "#define USE_MORPHTARGETS" : "",


			parameters.sizeAttenuation ? "#define USE_SIZEATTENUATION" : "",

			"uniform mat4 objectMatrix;",
			"uniform mat4 modelViewMatrix;",
			"uniform mat4 projectionMatrix;",
			"uniform mat4 viewMatrix;",
			"uniform mat3 normalMatrix;",
			"uniform vec3 cameraPosition;",

			"uniform mat4 cameraInverseMatrix;",

			"attribute vec3 position;",
			"attribute vec3 morphTarget0;",
			"attribute vec3 morphTarget1;",
			"attribute vec3 morphTarget2;",
			"attribute vec3 morphTarget3;",
			"attribute vec3 morphTarget4;",
			"attribute vec3 morphTarget5;",
			"attribute vec3 morphTarget6;",
			"attribute vec3 morphTarget7;",
			"attribute vec3 normal;",
			"attribute vec3 color;",
			"attribute vec2 uv;",
			"attribute vec2 uv2;",

			"attribute vec4 skinVertexA;",
			"attribute vec4 skinVertexB;",
			"attribute vec4 skinIndex;",
			"attribute vec4 skinWeight;",
			""
		].join("\n");

		_gl.attachShader( program, getShader( "fragment", prefix_fragment + fragmentShader ) );
		_gl.attachShader( program, getShader( "vertex", prefix_vertex + vertexShader ) );

		_gl.linkProgram( program );

		if ( !_gl.getProgramParameter( program, _gl.LINK_STATUS ) ) {

			alert( "Could not initialise shaders\n"+
					"VALIDATE_STATUS: " + _gl.getProgramParameter( program, _gl.VALIDATE_STATUS ) + ", gl error [" + _gl.getError() + "]" );

			//console.log( prefix_fragment + fragmentShader );
			//console.log( prefix_vertex + vertexShader );

		}

		//console.log( prefix_fragment + fragmentShader );
		//console.log( prefix_vertex + vertexShader );

		program.uniforms = {};
		program.attributes = {};

		return program;

	};

	function loadUniformsSkinning ( uniforms, object ) {

		_gl.uniformMatrix4fv( uniforms.cameraInverseMatrix, false, _viewMatrixArray );
		_gl.uniformMatrix4fv( uniforms.boneGlobalMatrices, false, object.boneMatrices );

	};
		

	function loadUniformsMatrices ( uniforms, object ) {

		_gl.uniformMatrix4fv( uniforms.modelViewMatrix, false, object._modelViewMatrixArray );
		_gl.uniformMatrix3fv( uniforms.normalMatrix, false, object._normalMatrixArray );

	};

	function loadUniformsGeneric ( program, uniforms ) {

		var u, uniform, value, type, location, texture;

		for( u in uniforms ) {

			location = program.uniforms[u];
			if ( !location ) continue;

			uniform = uniforms[u];

			type = uniform.type;
			value = uniform.value;

			if( type == "i" ) {

				_gl.uniform1i( location, value );

			} else if( type == "f" ) {

				_gl.uniform1f( location, value );

			} else if( type == "fv1" ) {

				_gl.uniform1fv( location, value );

			} else if( type == "fv" ) {

				_gl.uniform3fv( location, value );

			} else if( type == "v2" ) {

				_gl.uniform2f( location, value.x, value.y );

			} else if( type == "v3" ) {

				_gl.uniform3f( location, value.x, value.y, value.z );

			} else if( type == "c" ) {

				_gl.uniform3f( location, value.r, value.g, value.b );

			} else if( type == "t" ) {

				_gl.uniform1i( location, value );

				texture = uniform.texture;

				if ( !texture ) continue;

				if ( texture.image instanceof Array && texture.image.length == 6 ) {

					setCubeTexture( texture, value );

				} else {

					setTexture( texture, value );

				}

			}

		}

	};

	function setBlending ( blending ) {

		if ( blending != _oldBlending ) {

			switch ( blending ) {

				case THREE.AdditiveBlending:

					_gl.blendEquation( _gl.FUNC_ADD );
					_gl.blendFunc( _gl.ONE, _gl.ONE );

					break;

				case THREE.SubtractiveBlending:

					//_gl.blendEquation( _gl.FUNC_SUBTRACT );
					_gl.blendFunc( _gl.DST_COLOR, _gl.ZERO );

					break;

				case THREE.BillboardBlending:

					_gl.blendEquation( _gl.FUNC_ADD );
					_gl.blendFunc( _gl.SRC_ALPHA, _gl.ONE_MINUS_SRC_ALPHA);

					break;

				case THREE.ReverseSubtractiveBlending:

					_gl.blendEquation( _gl.FUNC_REVERSE_SUBTRACT );
					_gl.blendFunc( _gl.ONE, _gl.ONE );

    				break;
				default:

					_gl.blendEquation( _gl.FUNC_ADD );
					_gl.blendFunc( _gl.ONE, _gl.ONE_MINUS_SRC_ALPHA );

					break;

			}

			_oldBlending = blending;

		}

	};

	function setTextureParameters ( textureType, texture, image ) {

		if ( isPowerOfTwo( image.width ) && isPowerOfTwo( image.height ) ) {

			_gl.texParameteri( textureType, _gl.TEXTURE_WRAP_S, paramThreeToGL( texture.wrapS ) );
			_gl.texParameteri( textureType, _gl.TEXTURE_WRAP_T, paramThreeToGL( texture.wrapT ) );

			_gl.texParameteri( textureType, _gl.TEXTURE_MAG_FILTER, paramThreeToGL( texture.magFilter ) );
			_gl.texParameteri( textureType, _gl.TEXTURE_MIN_FILTER, paramThreeToGL( texture.minFilter ) );

			_gl.generateMipmap( textureType );

		} else {

			_gl.texParameteri( textureType, _gl.TEXTURE_WRAP_S, _gl.CLAMP_TO_EDGE );
			_gl.texParameteri( textureType, _gl.TEXTURE_WRAP_T, _gl.CLAMP_TO_EDGE );
			
			_gl.texParameteri( textureType, _gl.TEXTURE_MAG_FILTER, filterFallback( texture.magFilter ) );
			_gl.texParameteri( textureType, _gl.TEXTURE_MIN_FILTER, filterFallback( texture.minFilter ) );

		}

	};
	
	function setTexture ( texture, slot ) {

		if ( texture.needsUpdate ) {

			if ( !texture.__wasSetOnce ) {

				texture.__webGLTexture = _gl.createTexture();

				_gl.bindTexture( _gl.TEXTURE_2D, texture.__webGLTexture );
				_gl.texImage2D( _gl.TEXTURE_2D, 0, _gl.RGBA, _gl.RGBA, _gl.UNSIGNED_BYTE, texture.image );

				texture.__wasSetOnce = true;

			} else {

				_gl.bindTexture( _gl.TEXTURE_2D, texture.__webGLTexture );
				_gl.texSubImage2D( _gl.TEXTURE_2D, 0, 0, 0, _gl.RGBA, _gl.UNSIGNED_BYTE, texture.image );

			}

			setTextureParameters( _gl.TEXTURE_2D, texture, texture.image );
			_gl.bindTexture( _gl.TEXTURE_2D, null );
			
			texture.needsUpdate = false;

		}

		_gl.activeTexture( _gl.TEXTURE0 + slot );
		_gl.bindTexture( _gl.TEXTURE_2D, texture.__webGLTexture );

	};

	function setCubeTexture ( texture, slot ) {

		if ( texture.image.length == 6 ) {

			if ( texture.needsUpdate ) {
				
				if ( !texture.__wasSetOnce ) {

					texture.image.__webGLTextureCube = _gl.createTexture();

					_gl.bindTexture( _gl.TEXTURE_CUBE_MAP, texture.image.__webGLTextureCube );

					for ( var i = 0; i < 6; ++i ) {

						_gl.texImage2D( _gl.TEXTURE_CUBE_MAP_POSITIVE_X + i, 0, _gl.RGBA, _gl.RGBA, _gl.UNSIGNED_BYTE, texture.image[ i ] );

					}
				
					texture.__wasSetOnce = true;

				} else {

					_gl.bindTexture( _gl.TEXTURE_CUBE_MAP, texture.image.__webGLTextureCube );

					for ( var i = 0; i < 6; ++i ) {

						_gl.texSubImage2D( _gl.TEXTURE_CUBE_MAP_POSITIVE_X + i, 0, 0, 0, _gl.RGBA, _gl.UNSIGNED_BYTE, texture.image[ i ] );

					}

				}

				setTextureParameters( _gl.TEXTURE_CUBE_MAP, texture, texture.image[0] );
				_gl.bindTexture( _gl.TEXTURE_CUBE_MAP, null );

				texture.needsUpdate = false;
				
			}

			_gl.activeTexture( _gl.TEXTURE0 + slot );
			_gl.bindTexture( _gl.TEXTURE_CUBE_MAP, texture.image.__webGLTextureCube );

		}

	};

	function setRenderTarget ( renderTexture ) {

		if ( renderTexture && !renderTexture.__webGLFramebuffer ) {

			renderTexture.__webGLFramebuffer = _gl.createFramebuffer();
			renderTexture.__webGLRenderbuffer = _gl.createRenderbuffer();
			renderTexture.__webGLTexture = _gl.createTexture();

			// Setup renderbuffer

			_gl.bindRenderbuffer( _gl.RENDERBUFFER, renderTexture.__webGLRenderbuffer );
			_gl.renderbufferStorage( _gl.RENDERBUFFER, _gl.DEPTH_COMPONENT16, renderTexture.width, renderTexture.height );

			// Setup texture

			_gl.bindTexture( _gl.TEXTURE_2D, renderTexture.__webGLTexture );
			_gl.texParameteri( _gl.TEXTURE_2D, _gl.TEXTURE_WRAP_S, paramThreeToGL( renderTexture.wrapS ) );
			_gl.texParameteri( _gl.TEXTURE_2D, _gl.TEXTURE_WRAP_T, paramThreeToGL( renderTexture.wrapT ) );
			_gl.texParameteri( _gl.TEXTURE_2D, _gl.TEXTURE_MAG_FILTER, paramThreeToGL( renderTexture.magFilter ) );
			_gl.texParameteri( _gl.TEXTURE_2D, _gl.TEXTURE_MIN_FILTER, paramThreeToGL( renderTexture.minFilter ) );
			_gl.texImage2D( _gl.TEXTURE_2D, 0, paramThreeToGL( renderTexture.format ), renderTexture.width, renderTexture.height, 0, paramThreeToGL( renderTexture.format ), paramThreeToGL( renderTexture.type ), null );

			// Setup framebuffer

			_gl.bindFramebuffer( _gl.FRAMEBUFFER, renderTexture.__webGLFramebuffer );
			_gl.framebufferTexture2D( _gl.FRAMEBUFFER, _gl.COLOR_ATTACHMENT0, _gl.TEXTURE_2D, renderTexture.__webGLTexture, 0 );
			_gl.framebufferRenderbuffer( _gl.FRAMEBUFFER, _gl.DEPTH_ATTACHMENT, _gl.RENDERBUFFER, renderTexture.__webGLRenderbuffer );

			// Release everything

			_gl.bindTexture( _gl.TEXTURE_2D, null );
			_gl.bindRenderbuffer( _gl.RENDERBUFFER, null );
			_gl.bindFramebuffer( _gl.FRAMEBUFFER, null);

		}

		var framebuffer, width, height;

		if ( renderTexture ) {

			framebuffer = renderTexture.__webGLFramebuffer;
			width = renderTexture.width;
			height = renderTexture.height;

		} else {

			framebuffer = null;
			width = _viewportWidth;
			height = _viewportHeight;

		}

		if( framebuffer != _oldFramebuffer ) {

			_gl.bindFramebuffer( _gl.FRAMEBUFFER, framebuffer );
			_gl.viewport( _viewportX, _viewportY, width, height );

			_oldFramebuffer = framebuffer;

		}

	};

	function updateRenderTargetMipmap ( renderTarget ) {

		_gl.bindTexture( _gl.TEXTURE_2D, renderTarget.__webGLTexture );
		_gl.generateMipmap( _gl.TEXTURE_2D );
		_gl.bindTexture( _gl.TEXTURE_2D, null );

	};

	function cacheUniformLocations ( program, identifiers ) {

		var i, l, id;

		for( i = 0, l = identifiers.length; i < l; i++ ) {

			id = identifiers[ i ];
			program.uniforms[ id ] = _gl.getUniformLocation( program, id );

		}

	};

	function cacheAttributeLocations ( program, identifiers ) {

		var i, l, id;

		for( i = 0, l = identifiers.length; i < l; i++ ) {

			id = identifiers[ i ];
			program.attributes[ id ] = _gl.getAttribLocation( program, id );

		}

	};

	function getShader ( type, string ) {

		var shader;

		if ( type == "fragment" ) {

			shader = _gl.createShader( _gl.FRAGMENT_SHADER );

		} else if ( type == "vertex" ) {

			shader = _gl.createShader( _gl.VERTEX_SHADER );

		}

		_gl.shaderSource( shader, string );
		_gl.compileShader( shader );

		if ( !_gl.getShaderParameter( shader, _gl.COMPILE_STATUS ) ) {

			alert( _gl.getShaderInfoLog( shader ) );
			return null;

		}

		return shader;

	};

	// fallback filters for non-power-of-2 textures
	
	function filterFallback ( f ) {
		
		switch ( f ) {

			case THREE.NearestFilter:
			case THREE.NearestMipMapNearestFilter:
			case THREE.NearestMipMapLinearFilter: return _gl.NEAREST; break;

			case THREE.LinearFilter:
			case THREE.LinearMipMapNearestFilter:
			case THREE.LinearMipMapLinearFilter: return _gl.LINEAR; break;

		}
		
	};
	
	function paramThreeToGL ( p ) {

		switch ( p ) {

			case THREE.RepeatWrapping: return _gl.REPEAT; break;
			case THREE.ClampToEdgeWrapping: return _gl.CLAMP_TO_EDGE; break;
			case THREE.MirroredRepeatWrapping: return _gl.MIRRORED_REPEAT; break;

			case THREE.NearestFilter: return _gl.NEAREST; break;
			case THREE.NearestMipMapNearestFilter: return _gl.NEAREST_MIPMAP_NEAREST; break;
			case THREE.NearestMipMapLinearFilter: return _gl.NEAREST_MIPMAP_LINEAR; break;

			case THREE.LinearFilter: return _gl.LINEAR; break;
			case THREE.LinearMipMapNearestFilter: return _gl.LINEAR_MIPMAP_NEAREST; break;
			case THREE.LinearMipMapLinearFilter: return _gl.LINEAR_MIPMAP_LINEAR; break;

			case THREE.ByteType: return _gl.BYTE; break;
			case THREE.UnsignedByteType: return _gl.UNSIGNED_BYTE; break;
			case THREE.ShortType: return _gl.SHORT; break;
			case THREE.UnsignedShortType: return _gl.UNSIGNED_SHORT; break;
			case THREE.IntType: return _gl.INT; break;
			case THREE.UnsignedShortType: return _gl.UNSIGNED_INT; break;
			case THREE.FloatType: return _gl.FLOAT; break;

			case THREE.AlphaFormat: return _gl.ALPHA; break;
			case THREE.RGBFormat: return _gl.RGB; break;
			case THREE.RGBAFormat: return _gl.RGBA; break;
			case THREE.LuminanceFormat: return _gl.LUMINANCE; break;
			case THREE.LuminanceAlphaFormat: return _gl.LUMINANCE_ALPHA; break;

		}

		return 0;

	};

	function isPowerOfTwo ( value ) {

		return ( value & ( value - 1 ) ) == 0;

	};

	function materialNeedsSmoothNormals ( material ) {

		return material && material.shading != undefined && material.shading == THREE.SmoothShading;

	};

	function bufferNeedsSmoothNormals ( geometryGroup, object ) {

		var m, ml, i, l, meshMaterial, needsSmoothNormals = false;

		for ( m = 0, ml = object.materials.length; m < ml; m++ ) {

			meshMaterial = object.materials[ m ];

			if ( meshMaterial instanceof THREE.MeshFaceMaterial ) {

				for ( i = 0, l = geometryGroup.materials.length; i < l; i++ ) {

					if ( materialNeedsSmoothNormals( geometryGroup.materials[ i ] ) ) {

						needsSmoothNormals = true;
						break;

					}

				}

			} else {

				if ( materialNeedsSmoothNormals( meshMaterial ) ) {

					needsSmoothNormals = true;
					break;

				}

			}

			if ( needsSmoothNormals ) break;

		}

		return needsSmoothNormals;

	};

	function allocateBones ( object ) {
		
		// default for when object is not specified
		// ( for example when prebuilding shader
		//   to be used with multiple objects )
		//
		// 	- leave some extra space for other uniforms
		//  - limit here is ANGLE's 254 max uniform vectors
		//    (up to 54 should be safe)
		
		var maxBones = 50;
		
		if ( object !== undefined && object instanceof THREE.SkinnedMesh ) {
			
			maxBones = object.bones.length;

		}

		return maxBones;
		
	};
	
	function allocateLights ( lights, maxLights ) {

		var l, ll, light, dirLights, pointLights, maxDirLights, maxPointLights;
		dirLights = pointLights = maxDirLights = maxPointLights = 0;

		for ( l = 0, ll = lights.length; l < ll; l++ ) {

			light = lights[ l ];

			if ( light instanceof THREE.DirectionalLight ) dirLights++;
			if ( light instanceof THREE.PointLight ) pointLights++;

		}

		if ( ( pointLights + dirLights ) <= maxLights ) {

			maxDirLights = dirLights;
			maxPointLights = pointLights;

		} else {

			maxDirLights = Math.ceil( maxLights * dirLights / ( pointLights + dirLights ) );
			maxPointLights = maxLights - maxDirLights;

		}

		return { 'directional' : maxDirLights, 'point' : maxPointLights };

	};

	/* DEBUG
	function getGLParams() {

		var params  = {

			'MAX_VARYING_VECTORS': _gl.getParameter( _gl.MAX_VARYING_VECTORS ),
			'MAX_VERTEX_ATTRIBS': _gl.getParameter( _gl.MAX_VERTEX_ATTRIBS ),

			'MAX_TEXTURE_IMAGE_UNITS': _gl.getParameter( _gl.MAX_TEXTURE_IMAGE_UNITS ),
			'MAX_VERTEX_TEXTURE_IMAGE_UNITS': _gl.getParameter( _gl.MAX_VERTEX_TEXTURE_IMAGE_UNITS ),
			'MAX_COMBINED_TEXTURE_IMAGE_UNITS' : _gl.getParameter( _gl.MAX_COMBINED_TEXTURE_IMAGE_UNITS ),

			'MAX_VERTEX_UNIFORM_VECTORS': _gl.getParameter( _gl.MAX_VERTEX_UNIFORM_VECTORS ),
			'MAX_FRAGMENT_UNIFORM_VECTORS': _gl.getParameter( _gl.MAX_FRAGMENT_UNIFORM_VECTORS )
		}

		return params;
	};

	function dumpObject( obj ) {

		var p, str = "";
		for ( p in obj ) {

			str += p + ": " + obj[p] + "\n";

		}

		return str;
	}
	*/

};

THREE.Snippets = {

	// FOG

	fog_pars_fragment: [

	"#ifdef USE_FOG",

		"uniform vec3 fogColor;",

		"#ifdef FOG_EXP2",
			"uniform float fogDensity;",
		"#else",
			"uniform float fogNear;",
			"uniform float fogFar;",
		"#endif",

	"#endif"

	].join("\n"),

	fog_fragment: [

	"#ifdef USE_FOG",

		"float depth = gl_FragCoord.z / gl_FragCoord.w;",

		"#ifdef FOG_EXP2",
			"const float LOG2 = 1.442695;",
			"float fogFactor = exp2( - fogDensity * fogDensity * depth * depth * LOG2 );",
			"fogFactor = 1.0 - clamp( fogFactor, 0.0, 1.0 );",
		"#else",
			"float fogFactor = smoothstep( fogNear, fogFar, depth );",
		"#endif",

		"gl_FragColor = mix( gl_FragColor, vec4( fogColor, gl_FragColor.w ), fogFactor );",

	"#endif"

	].join("\n"),

	// ENVIRONMENT MAP

	envmap_pars_fragment: [

	"#ifdef USE_ENVMAP",

		"varying vec3 vReflect;",
		"uniform float reflectivity;",
		"uniform samplerCube envMap;",
		"uniform int combine;",

	"#endif"

	].join("\n"),

	envmap_fragment: [

	"#ifdef USE_ENVMAP",

		"vec4 cubeColor = textureCube( envMap, vec3( -vReflect.x, vReflect.yz ) );",

		"if ( combine == 1 ) {",

			//"gl_FragColor = mix( gl_FragColor, cubeColor, reflectivity );",
			"gl_FragColor = vec4( mix( gl_FragColor.xyz, cubeColor.xyz, reflectivity ), opacity );",

		"} else {",

			"gl_FragColor = gl_FragColor * cubeColor;",

		"}",

	"#endif"

	].join("\n"),

	envmap_pars_vertex: [

	"#ifdef USE_ENVMAP",

		"varying vec3 vReflect;",
		"uniform float refractionRatio;",
		"uniform bool useRefract;",

	"#endif"

	].join("\n"),

	envmap_vertex : [

	"#ifdef USE_ENVMAP",

		"vec4 mPosition = objectMatrix * vec4( position, 1.0 );",
		"vec3 nWorld = mat3( objectMatrix[0].xyz, objectMatrix[1].xyz, objectMatrix[2].xyz ) * normal;",

		"if ( useRefract ) {",

			"vReflect = refract( normalize( mPosition.xyz - cameraPosition ), normalize( nWorld.xyz ), refractionRatio );",

		"} else {",

			"vReflect = reflect( normalize( mPosition.xyz - cameraPosition ), normalize( nWorld.xyz ) );",

		"}",

	"#endif"

	].join("\n"),

	// COLOR MAP (particles)

	map_particle_pars_fragment: [

	"#ifdef USE_MAP",

		"uniform sampler2D map;",

	"#endif"

	].join("\n"),


	map_particle_fragment: [

	"#ifdef USE_MAP",

		"gl_FragColor = gl_FragColor * texture2D( map, gl_PointCoord );",

	"#endif"

	].join("\n"),

	// COLOR MAP (triangles)

	map_pars_fragment: [

	"#ifdef USE_MAP",

		"varying vec2 vUv;",
		"uniform sampler2D map;",

	"#endif"

	].join("\n"),

	map_pars_vertex: [

	"#ifdef USE_MAP",

		"varying vec2 vUv;",

	"#endif"

	].join("\n"),

	map_fragment: [

	"#ifdef USE_MAP",

		"gl_FragColor = gl_FragColor * texture2D( map, vUv );",

	"#endif"

	].join("\n"),

	map_vertex: [

	"#ifdef USE_MAP",

		"vUv = uv;",

	"#endif"

	].join("\n"),

	// LIGHT MAP

	lightmap_pars_fragment: [

	"#ifdef USE_LIGHTMAP",

		"varying vec2 vUv2;",
		"uniform sampler2D lightMap;",

	"#endif"

	].join("\n"),

	lightmap_pars_vertex: [

	"#ifdef USE_LIGHTMAP",

		"varying vec2 vUv2;",

	"#endif"

	].join("\n"),

	lightmap_fragment: [

	"#ifdef USE_LIGHTMAP",

		"gl_FragColor = gl_FragColor * texture2D( lightMap, vUv2 );",

	"#endif"

	].join("\n"),

	lightmap_vertex: [

	"#ifdef USE_LIGHTMAP",

		"vUv2 = uv2;",

	"#endif"

	].join("\n"),

	lights_pars_vertex: [

	"uniform bool enableLighting;",
	"uniform vec3 ambientLightColor;",

	"#if MAX_DIR_LIGHTS > 0",

		"uniform vec3 directionalLightColor[ MAX_DIR_LIGHTS ];",
		"uniform vec3 directionalLightDirection[ MAX_DIR_LIGHTS ];",

	"#endif",

	"#if MAX_POINT_LIGHTS > 0",

		"uniform vec3 pointLightColor[ MAX_POINT_LIGHTS ];",
		"uniform vec3 pointLightPosition[ MAX_POINT_LIGHTS ];",

		"#ifdef PHONG",
			"varying vec3 vPointLightVector[ MAX_POINT_LIGHTS ];",
		"#endif",

	"#endif"

	].join("\n"),

	// LIGHTS

	lights_vertex: [

	"if ( !enableLighting ) {",

		"vLightWeighting = vec3( 1.0 );",

	"} else {",

		"vLightWeighting = ambientLightColor;",

		"#if MAX_DIR_LIGHTS > 0",

		"for( int i = 0; i < MAX_DIR_LIGHTS; i++ ) {",

			"vec4 lDirection = viewMatrix * vec4( directionalLightDirection[ i ], 0.0 );",
			"float directionalLightWeighting = max( dot( transformedNormal, normalize( lDirection.xyz ) ), 0.0 );",
			"vLightWeighting += directionalLightColor[ i ] * directionalLightWeighting;",

		"}",

		"#endif",

		"#if MAX_POINT_LIGHTS > 0",

		"for( int i = 0; i < MAX_POINT_LIGHTS; i++ ) {",

			"vec4 lPosition = viewMatrix * vec4( pointLightPosition[ i ], 1.0 );",
			"vec3 pointLightVector = normalize( lPosition.xyz - mvPosition.xyz );",
			"float pointLightWeighting = max( dot( transformedNormal, pointLightVector ), 0.0 );",
			"vLightWeighting += pointLightColor[ i ] * pointLightWeighting;",

			"#ifdef PHONG",
				"vPointLightVector[ i ] = pointLightVector;",
			"#endif",

		"}",

		"#endif",

	"}"

	].join("\n"),

	lights_pars_fragment: [

	"#if MAX_DIR_LIGHTS > 0",
		"uniform vec3 directionalLightDirection[ MAX_DIR_LIGHTS ];",
	"#endif",

	"#if MAX_POINT_LIGHTS > 0",
		"varying vec3 vPointLightVector[ MAX_POINT_LIGHTS ];",
	"#endif",

	"varying vec3 vViewPosition;",
	"varying vec3 vNormal;"

	].join("\n"),

	lights_fragment: [

	"vec3 normal = normalize( vNormal );",
	"vec3 viewPosition = normalize( vViewPosition );",

	"vec4 mColor = vec4( diffuse, opacity );",
	"vec4 mSpecular = vec4( specular, opacity );",

	"#if MAX_POINT_LIGHTS > 0",

		"vec4 pointDiffuse  = vec4( 0.0 );",
		"vec4 pointSpecular = vec4( 0.0 );",

		"for( int i = 0; i < MAX_POINT_LIGHTS; i++ ) {",

			"vec3 pointVector = normalize( vPointLightVector[ i ] );",
			"vec3 pointHalfVector = normalize( vPointLightVector[ i ] + vViewPosition );",

			"float pointDotNormalHalf = dot( normal, pointHalfVector );",
			"float pointDiffuseWeight = max( dot( normal, pointVector ), 0.0 );",

			"float pointSpecularWeight = 0.0;",
			"if ( pointDotNormalHalf >= 0.0 )",
				"pointSpecularWeight = pow( pointDotNormalHalf, shininess );",

			"pointDiffuse  += mColor * pointDiffuseWeight;",
			"pointSpecular += mSpecular * pointSpecularWeight;",

			"}",

	"#endif",

	"#if MAX_DIR_LIGHTS > 0",

		"vec4 dirDiffuse  = vec4( 0.0 );",
		"vec4 dirSpecular = vec4( 0.0 );" ,

		"for( int i = 0; i < MAX_DIR_LIGHTS; i++ ) {",

			"vec4 lDirection = viewMatrix * vec4( directionalLightDirection[ i ], 0.0 );",

			"vec3 dirVector = normalize( lDirection.xyz );",
			"vec3 dirHalfVector = normalize( lDirection.xyz + vViewPosition );",

			"float dirDotNormalHalf = dot( normal, dirHalfVector );",

			"float dirDiffuseWeight = max( dot( normal, dirVector ), 0.0 );",

			"float dirSpecularWeight = 0.0;",
			"if ( dirDotNormalHalf >= 0.0 )",
				"dirSpecularWeight = pow( dirDotNormalHalf, shininess );",

			"dirDiffuse  += mColor * dirDiffuseWeight;",
			"dirSpecular += mSpecular * dirSpecularWeight;",

		"}",

	"#endif",

	"vec4 totalLight = vec4( ambient, opacity );",

	"#if MAX_DIR_LIGHTS > 0",
		"totalLight += dirDiffuse + dirSpecular;",
	"#endif",

	"#if MAX_POINT_LIGHTS > 0",
		"totalLight += pointDiffuse + pointSpecular;",
	"#endif",

	"gl_FragColor = gl_FragColor * totalLight;"

	].join("\n"),

	// VERTEX COLORS

	color_pars_fragment: [

	"#ifdef USE_COLOR",

		"varying vec3 vColor;",

	"#endif"

	].join("\n"),


	color_fragment: [

	"#ifdef USE_COLOR",

		"gl_FragColor = gl_FragColor * vec4( vColor, opacity );",

	"#endif"

	].join("\n"),

	color_pars_vertex: [

	"#ifdef USE_COLOR",

		"varying vec3 vColor;",

	"#endif"

	].join("\n"),


	color_vertex: [

	"#ifdef USE_COLOR",

		"vColor = color;",

	"#endif"

	].join("\n"),

	// skinning

	skinning_pars_vertex: [

	"#ifdef USE_SKINNING",

		"uniform mat4 boneGlobalMatrices[ MAX_BONES ];",

	"#endif"

	].join("\n"),

	skinning_vertex: [

	"#ifdef USE_SKINNING",

		"gl_Position  = ( boneGlobalMatrices[ int( skinIndex.x ) ] * skinVertexA ) * skinWeight.x;",
		"gl_Position += ( boneGlobalMatrices[ int( skinIndex.y ) ] * skinVertexB ) * skinWeight.y;",

		// this doesn't work, no idea why
		//"gl_Position  = projectionMatrix * cameraInverseMatrix * objectMatrix * gl_Position;",

		"gl_Position  = projectionMatrix * viewMatrix * objectMatrix * gl_Position;",

	"#else",

		"gl_Position = projectionMatrix * mvPosition;",

	"#endif"

	].join("\n"),
	
	// morph targets

	morphtarget_pars_vertex: [

	"#ifdef USE_MORPHTARGETS",

		"uniform float morphTargetInfluences[8];",

	"#endif"

	].join("\n"),

	morphtarget_vertex: [

	"#ifdef USE_MORPHTARGETS",

		"vec3 morphed = vec3( 0, 0, 0 );",
		"morphed += ( morphTarget0 - position ) * morphTargetInfluences[ 0 ];",
		"morphed += ( morphTarget1 - position ) * morphTargetInfluences[ 1 ];",
		"morphed += ( morphTarget2 - position ) * morphTargetInfluences[ 2 ];",
		"morphed += ( morphTarget3 - position ) * morphTargetInfluences[ 3 ];",
		"morphed += ( morphTarget4 - position ) * morphTargetInfluences[ 4 ];",
		"morphed += ( morphTarget5 - position ) * morphTargetInfluences[ 5 ];",
		"morphed += ( morphTarget6 - position ) * morphTargetInfluences[ 6 ];",
		"morphed += ( morphTarget7 - position ) * morphTargetInfluences[ 7 ];",
		"morphed += position;",
		
		"gl_Position = projectionMatrix * modelViewMatrix * vec4( morphed, 1.0 );",

	"#else",
		"#ifndef USE_SKINNING",
			"gl_Position = projectionMatrix * mvPosition;",
		"#endif",
	"#endif"

	].join("\n")

};

THREE.UniformsLib = {

	common: {

	"diffuse" : { type: "c", value: new THREE.Color( 0xeeeeee ) },
	"opacity" : { type: "f", value: 1.0 },
	"map"     : { type: "t", value: 0, texture: null },

	"lightMap"       : { type: "t", value: 2, texture: null },

	"envMap" 		  : { type: "t", value: 1, texture: null },
	"useRefract"	  : { type: "i", value: 0 },
	"reflectivity"    : { type: "f", value: 1.0 },
	"refractionRatio": { type: "f", value: 0.98 },
	"combine"		  : { type: "i", value: 0 },

	"fogDensity": { type: "f", value: 0.00025 },
	"fogNear"	: { type: "f", value: 1 },
	"fogFar"	: { type: "f", value: 2000 },
	"fogColor"	: { type: "c", value: new THREE.Color( 0xffffff ) },
	
	"morphTargetInfluences" : { type: "f", value: 0 }

	},

	lights: {

	"enableLighting" 			: { type: "i", value: 1 },
	"ambientLightColor" 		: { type: "fv", value: [] },
	"directionalLightDirection" : { type: "fv", value: [] },
	"directionalLightColor" 	: { type: "fv", value: [] },
	"pointLightPosition"		: { type: "fv", value: [] },
	"pointLightColor"			: { type: "fv", value: [] }

	},

	particle: {

	"psColor"   : { type: "c", value: new THREE.Color( 0xeeeeee ) },
	"opacity" : { type: "f", value: 1.0 },
	"size" 	  : { type: "f", value: 1.0 },
	"map"     : { type: "t", value: 0, texture: null },

	"fogDensity": { type: "f", value: 0.00025 },
	"fogNear"	: { type: "f", value: 1 },
	"fogFar"	: { type: "f", value: 2000 },
	"fogColor"	: { type: "c", value: new THREE.Color( 0xffffff ) }

	}

};

THREE.ShaderLib = {

	'depth': {

		uniforms: { "mNear": { type: "f", value: 1.0 },
					"mFar" : { type: "f", value: 2000.0 },
					"opacity" : { type: "f", value: 1.0 }
				  },

		fragmentShader: [

			"uniform float mNear;",
			"uniform float mFar;",
			"uniform float opacity;",

			"void main() {",

				"float depth = gl_FragCoord.z / gl_FragCoord.w;",
				"float color = 1.0 - smoothstep( mNear, mFar, depth );",
				"gl_FragColor = vec4( vec3( color ), opacity );",

			"}"

		].join("\n"),

		vertexShader: [

			"void main() {",

				"gl_Position = projectionMatrix * modelViewMatrix * vec4( position, 1.0 );",

			"}"

		].join("\n")

	},

	'normal': {

		uniforms: { "opacity" : { type: "f", value: 1.0 } },

		fragmentShader: [

			"uniform float opacity;",
			"varying vec3 vNormal;",

			"void main() {",

				"gl_FragColor = vec4( 0.5 * normalize( vNormal ) + 0.5, opacity );",

			"}"

		].join("\n"),

		vertexShader: [

			"varying vec3 vNormal;",

			"void main() {",

				"vec4 mvPosition = modelViewMatrix * vec4( position, 1.0 );",
				"vNormal = normalize( normalMatrix * normal );",

				"gl_Position = projectionMatrix * mvPosition;",

			"}"

		].join("\n")

	},

	'basic': {

		uniforms: THREE.UniformsLib[ "common" ],

		fragmentShader: [

			"uniform vec3 diffuse;",
			"uniform float opacity;",

			THREE.Snippets[ "color_pars_fragment" ],
			THREE.Snippets[ "map_pars_fragment" ],
			THREE.Snippets[ "lightmap_pars_fragment" ],
			THREE.Snippets[ "envmap_pars_fragment" ],
			THREE.Snippets[ "fog_pars_fragment" ],

			"void main() {",

				"gl_FragColor = vec4( diffuse, opacity );",

				THREE.Snippets[ "map_fragment" ],
				THREE.Snippets[ "lightmap_fragment" ],
				THREE.Snippets[ "color_fragment" ],
				THREE.Snippets[ "envmap_fragment" ],
				THREE.Snippets[ "fog_fragment" ],

			"}"

		].join("\n"),

		vertexShader: [

			THREE.Snippets[ "map_pars_vertex" ],
			THREE.Snippets[ "lightmap_pars_vertex" ],
			THREE.Snippets[ "envmap_pars_vertex" ],
			THREE.Snippets[ "color_pars_vertex" ],
			THREE.Snippets[ "skinning_pars_vertex" ],
			THREE.Snippets[ "morphtarget_pars_vertex" ],

			"void main() {",

				"vec4 mvPosition = modelViewMatrix * vec4( position, 1.0 );",

				THREE.Snippets[ "map_vertex" ],
				THREE.Snippets[ "lightmap_vertex" ],
				THREE.Snippets[ "envmap_vertex" ],
				THREE.Snippets[ "color_vertex" ],
				THREE.Snippets[ "skinning_vertex" ],
				THREE.Snippets[ "morphtarget_vertex" ],

			"}"

		].join("\n")

	},

	'lambert': {

		uniforms: Uniforms.merge( [ THREE.UniformsLib[ "common" ],
									THREE.UniformsLib[ "lights" ] ] ),

		fragmentShader: [

			"uniform vec3 diffuse;",
			"uniform float opacity;",

			"varying vec3 vLightWeighting;",

			THREE.Snippets[ "color_pars_fragment" ],
			THREE.Snippets[ "map_pars_fragment" ],
			THREE.Snippets[ "lightmap_pars_fragment" ],
			THREE.Snippets[ "envmap_pars_fragment" ],
			THREE.Snippets[ "fog_pars_fragment" ],

			"void main() {",

				"gl_FragColor = vec4( diffuse, opacity );",
				"gl_FragColor = gl_FragColor * vec4( vLightWeighting, 1.0 );",

				THREE.Snippets[ "map_fragment" ],
				THREE.Snippets[ "lightmap_fragment" ],
				THREE.Snippets[ "color_fragment" ],
				THREE.Snippets[ "envmap_fragment" ],
				THREE.Snippets[ "fog_fragment" ],

			"}"

		].join("\n"),

		vertexShader: [

			"varying vec3 vLightWeighting;",

			THREE.Snippets[ "map_pars_vertex" ],
			THREE.Snippets[ "lightmap_pars_vertex" ],
			THREE.Snippets[ "envmap_pars_vertex" ],
			THREE.Snippets[ "lights_pars_vertex" ],
			THREE.Snippets[ "color_pars_vertex" ],
			THREE.Snippets[ "skinning_pars_vertex" ],
			THREE.Snippets[ "morphtarget_pars_vertex" ],

			"void main() {",
				
				"vec4 mvPosition = modelViewMatrix * vec4( position, 1.0 );",

				THREE.Snippets[ "map_vertex" ],
				THREE.Snippets[ "lightmap_vertex" ],
				THREE.Snippets[ "envmap_vertex" ],
				THREE.Snippets[ "color_vertex" ],

				"vec3 transformedNormal = normalize( normalMatrix * normal );",

				THREE.Snippets[ "lights_vertex" ],
				THREE.Snippets[ "skinning_vertex" ],
				THREE.Snippets[ "morphtarget_vertex" ],

			"}"

		].join("\n")

	},

	'phong': {

		uniforms: Uniforms.merge( [ THREE.UniformsLib[ "common" ],
									THREE.UniformsLib[ "lights" ],

									{ "ambient"  : { type: "c", value: new THREE.Color( 0x050505 ) },
									  "specular" : { type: "c", value: new THREE.Color( 0x111111 ) },
									  "shininess": { type: "f", value: 30 }
									}

								] ),

		fragmentShader: [

			"uniform vec3 diffuse;",
			"uniform float opacity;",

			"uniform vec3 ambient;",
			"uniform vec3 specular;",
			"uniform float shininess;",

			"varying vec3 vLightWeighting;",

			THREE.Snippets[ "color_pars_fragment" ],
			THREE.Snippets[ "map_pars_fragment" ],
			THREE.Snippets[ "lightmap_pars_fragment" ],
			THREE.Snippets[ "envmap_pars_fragment" ],
			THREE.Snippets[ "fog_pars_fragment" ],
			THREE.Snippets[ "lights_pars_fragment" ],

			"void main() {",

				"gl_FragColor = vec4( vLightWeighting, 1.0 );",
				THREE.Snippets[ "lights_fragment" ],

				THREE.Snippets[ "map_fragment" ],
				THREE.Snippets[ "lightmap_fragment" ],
				THREE.Snippets[ "color_fragment" ],
				THREE.Snippets[ "envmap_fragment" ],
				THREE.Snippets[ "fog_fragment" ],

			"}"

		].join("\n"),

		vertexShader: [

			"#define PHONG",

			"varying vec3 vLightWeighting;",
			"varying vec3 vViewPosition;",
			"varying vec3 vNormal;",

			THREE.Snippets[ "map_pars_vertex" ],
			THREE.Snippets[ "lightmap_pars_vertex" ],
			THREE.Snippets[ "envmap_pars_vertex" ],
			THREE.Snippets[ "lights_pars_vertex" ],
			THREE.Snippets[ "color_pars_vertex" ],
			THREE.Snippets[ "skinning_pars_vertex" ],
			THREE.Snippets[ "morphtarget_pars_vertex" ],

			"void main() {",

				"vec4 mvPosition = modelViewMatrix * vec4( position, 1.0 );",

				THREE.Snippets[ "map_vertex" ],
				THREE.Snippets[ "lightmap_vertex" ],
				THREE.Snippets[ "envmap_vertex" ],
				THREE.Snippets[ "color_vertex" ],

				"#ifndef USE_ENVMAP",
					"vec4 mPosition = objectMatrix * vec4( position, 1.0 );",
				"#endif",

				"vViewPosition = cameraPosition - mPosition.xyz;",

				"vec3 transformedNormal = normalize( normalMatrix * normal );",
				"vNormal = transformedNormal;",

				THREE.Snippets[ "lights_vertex" ],
				THREE.Snippets[ "skinning_vertex" ],
				THREE.Snippets[ "morphtarget_vertex" ],

			"}"

		].join("\n")

	},

	'particle_basic': {

		uniforms: THREE.UniformsLib[ "particle" ],

		fragmentShader: [

			"uniform vec3 psColor;",
			"uniform float opacity;",

			THREE.Snippets[ "color_pars_fragment" ],
			THREE.Snippets[ "map_particle_pars_fragment" ],
			THREE.Snippets[ "fog_pars_fragment" ],

			"void main() {",

				"gl_FragColor = vec4( psColor, opacity );",

				THREE.Snippets[ "map_particle_fragment" ],
				THREE.Snippets[ "color_fragment" ],
				THREE.Snippets[ "fog_fragment" ],

			"}"

		].join("\n"),

		vertexShader: [

			"uniform float size;",

			THREE.Snippets[ "color_pars_vertex" ],

			"void main() {",

				THREE.Snippets[ "color_vertex" ],

				"vec4 mvPosition = modelViewMatrix * vec4( position, 1.0 );",

				"gl_Position = projectionMatrix * mvPosition;",
				"gl_PointSize = size;",
				//"gl_PointSize = 10.0 + 6.0 * mvPosition.z;";

			"}"

		].join("\n")

	}
	
};<|MERGE_RESOLUTION|>--- conflicted
+++ resolved
@@ -1492,10 +1492,7 @@
 		maxBones = allocateBones( object );
 		
 		parameters = { fog: fog, map: material.map, envMap: material.envMap, lightMap: material.lightMap, vertexColors: material.vertexColors,
-<<<<<<< HEAD
 					   sizeAttenuation: material.sizeAttenuation,
-=======
->>>>>>> a4a96f25
 					   skinning: material.skinning,
 					   morphTargets: material.morphTargets,
 					   maxDirLights: maxLightCount.directional, maxPointLights: maxLightCount.point,
@@ -1613,7 +1610,8 @@
 		}
 
 		if ( material instanceof THREE.MeshPhongMaterial ||
-			 material instanceof THREE.MeshLambertMaterial ) {
+			 material instanceof THREE.MeshLambertMaterial ||
+			 material.lights ) {
 
 			setupLights( program, lights );
 			refreshUniformsLights( m_uniforms, _lights );
@@ -1714,71 +1712,10 @@
 			_gl.vertexAttribPointer( attributes.position, 3, _gl.FLOAT, false, 0, 0 );
 			
 		} else {
-<<<<<<< HEAD
-			
-			// set base
-			
-			if(  object.morphTargetBase !== -1 ) {
-				
-				_gl.bindBuffer( _gl.ARRAY_BUFFER, geometryGroup.__webGLMorphTargetsBuffers[ object.morphTargetBase ] );
-				_gl.vertexAttribPointer( attributes.position, 3, _gl.FLOAT, false, 0, 0 );
-				
-			} else {
-				
-				_gl.bindBuffer( _gl.ARRAY_BUFFER, geometryGroup.__webGLVertexBuffer );
-				_gl.vertexAttribPointer( attributes.position, 3, _gl.FLOAT, false, 0, 0 );
-				
-			}
-			
-			
-			// find most influencing
-			
-			var used = [];
-			var candidateInfluence = -1;
-			var candidate = 0;
-			var influences = object.morphTargetInfluences;
-			var i, il = influences.length;
-			var m = 0;
-
-			if( object.morphTargetBase !== -1 ) {
-				
-				used[ object.morphTargetBase ] = true;
-				
-			}
-
-			while( m < material.numSupportedMorphTargets ) {
-				
-				for( i = 0; i < il; i++ ) {
-					
-					if( !used[ i ] && influences[ i ] > candidateInfluence ) {
-						
-						candidate = i;
-						candidateInfluence = influences[ candidate ];
-					}
-				}
-				
-				_gl.bindBuffer( _gl.ARRAY_BUFFER, geometryGroup.__webGLMorphTargetsBuffers[ candidate ] );
-				_gl.vertexAttribPointer( attributes[ "morphTarget" + m ], 3, _gl.FLOAT, false, 0, 0 );
-				
-				object.__webGLMorphTargetInfluences[ m ] = candidateInfluence;
-
-				used[ candidate ] = 1;
-				candidateInfluence = -1;
-				m++;
-			}
-			
-			
-			// load updated influences uniform
-			
-			_gl.uniform1fv( material.program.uniforms.morphTargetInfluences, object.__webGLMorphTargetInfluences );
-		}
-
-=======
 		
 			setupMorphTargets( material, geometryGroup, object );
 			
 		}
->>>>>>> a4a96f25
 
 		// colors
 
@@ -3500,879 +3437,4 @@
 		return str;
 	}
 	*/
-
 };
-
-THREE.Snippets = {
-
-	// FOG
-
-	fog_pars_fragment: [
-
-	"#ifdef USE_FOG",
-
-		"uniform vec3 fogColor;",
-
-		"#ifdef FOG_EXP2",
-			"uniform float fogDensity;",
-		"#else",
-			"uniform float fogNear;",
-			"uniform float fogFar;",
-		"#endif",
-
-	"#endif"
-
-	].join("\n"),
-
-	fog_fragment: [
-
-	"#ifdef USE_FOG",
-
-		"float depth = gl_FragCoord.z / gl_FragCoord.w;",
-
-		"#ifdef FOG_EXP2",
-			"const float LOG2 = 1.442695;",
-			"float fogFactor = exp2( - fogDensity * fogDensity * depth * depth * LOG2 );",
-			"fogFactor = 1.0 - clamp( fogFactor, 0.0, 1.0 );",
-		"#else",
-			"float fogFactor = smoothstep( fogNear, fogFar, depth );",
-		"#endif",
-
-		"gl_FragColor = mix( gl_FragColor, vec4( fogColor, gl_FragColor.w ), fogFactor );",
-
-	"#endif"
-
-	].join("\n"),
-
-	// ENVIRONMENT MAP
-
-	envmap_pars_fragment: [
-
-	"#ifdef USE_ENVMAP",
-
-		"varying vec3 vReflect;",
-		"uniform float reflectivity;",
-		"uniform samplerCube envMap;",
-		"uniform int combine;",
-
-	"#endif"
-
-	].join("\n"),
-
-	envmap_fragment: [
-
-	"#ifdef USE_ENVMAP",
-
-		"vec4 cubeColor = textureCube( envMap, vec3( -vReflect.x, vReflect.yz ) );",
-
-		"if ( combine == 1 ) {",
-
-			//"gl_FragColor = mix( gl_FragColor, cubeColor, reflectivity );",
-			"gl_FragColor = vec4( mix( gl_FragColor.xyz, cubeColor.xyz, reflectivity ), opacity );",
-
-		"} else {",
-
-			"gl_FragColor = gl_FragColor * cubeColor;",
-
-		"}",
-
-	"#endif"
-
-	].join("\n"),
-
-	envmap_pars_vertex: [
-
-	"#ifdef USE_ENVMAP",
-
-		"varying vec3 vReflect;",
-		"uniform float refractionRatio;",
-		"uniform bool useRefract;",
-
-	"#endif"
-
-	].join("\n"),
-
-	envmap_vertex : [
-
-	"#ifdef USE_ENVMAP",
-
-		"vec4 mPosition = objectMatrix * vec4( position, 1.0 );",
-		"vec3 nWorld = mat3( objectMatrix[0].xyz, objectMatrix[1].xyz, objectMatrix[2].xyz ) * normal;",
-
-		"if ( useRefract ) {",
-
-			"vReflect = refract( normalize( mPosition.xyz - cameraPosition ), normalize( nWorld.xyz ), refractionRatio );",
-
-		"} else {",
-
-			"vReflect = reflect( normalize( mPosition.xyz - cameraPosition ), normalize( nWorld.xyz ) );",
-
-		"}",
-
-	"#endif"
-
-	].join("\n"),
-
-	// COLOR MAP (particles)
-
-	map_particle_pars_fragment: [
-
-	"#ifdef USE_MAP",
-
-		"uniform sampler2D map;",
-
-	"#endif"
-
-	].join("\n"),
-
-
-	map_particle_fragment: [
-
-	"#ifdef USE_MAP",
-
-		"gl_FragColor = gl_FragColor * texture2D( map, gl_PointCoord );",
-
-	"#endif"
-
-	].join("\n"),
-
-	// COLOR MAP (triangles)
-
-	map_pars_fragment: [
-
-	"#ifdef USE_MAP",
-
-		"varying vec2 vUv;",
-		"uniform sampler2D map;",
-
-	"#endif"
-
-	].join("\n"),
-
-	map_pars_vertex: [
-
-	"#ifdef USE_MAP",
-
-		"varying vec2 vUv;",
-
-	"#endif"
-
-	].join("\n"),
-
-	map_fragment: [
-
-	"#ifdef USE_MAP",
-
-		"gl_FragColor = gl_FragColor * texture2D( map, vUv );",
-
-	"#endif"
-
-	].join("\n"),
-
-	map_vertex: [
-
-	"#ifdef USE_MAP",
-
-		"vUv = uv;",
-
-	"#endif"
-
-	].join("\n"),
-
-	// LIGHT MAP
-
-	lightmap_pars_fragment: [
-
-	"#ifdef USE_LIGHTMAP",
-
-		"varying vec2 vUv2;",
-		"uniform sampler2D lightMap;",
-
-	"#endif"
-
-	].join("\n"),
-
-	lightmap_pars_vertex: [
-
-	"#ifdef USE_LIGHTMAP",
-
-		"varying vec2 vUv2;",
-
-	"#endif"
-
-	].join("\n"),
-
-	lightmap_fragment: [
-
-	"#ifdef USE_LIGHTMAP",
-
-		"gl_FragColor = gl_FragColor * texture2D( lightMap, vUv2 );",
-
-	"#endif"
-
-	].join("\n"),
-
-	lightmap_vertex: [
-
-	"#ifdef USE_LIGHTMAP",
-
-		"vUv2 = uv2;",
-
-	"#endif"
-
-	].join("\n"),
-
-	lights_pars_vertex: [
-
-	"uniform bool enableLighting;",
-	"uniform vec3 ambientLightColor;",
-
-	"#if MAX_DIR_LIGHTS > 0",
-
-		"uniform vec3 directionalLightColor[ MAX_DIR_LIGHTS ];",
-		"uniform vec3 directionalLightDirection[ MAX_DIR_LIGHTS ];",
-
-	"#endif",
-
-	"#if MAX_POINT_LIGHTS > 0",
-
-		"uniform vec3 pointLightColor[ MAX_POINT_LIGHTS ];",
-		"uniform vec3 pointLightPosition[ MAX_POINT_LIGHTS ];",
-
-		"#ifdef PHONG",
-			"varying vec3 vPointLightVector[ MAX_POINT_LIGHTS ];",
-		"#endif",
-
-	"#endif"
-
-	].join("\n"),
-
-	// LIGHTS
-
-	lights_vertex: [
-
-	"if ( !enableLighting ) {",
-
-		"vLightWeighting = vec3( 1.0 );",
-
-	"} else {",
-
-		"vLightWeighting = ambientLightColor;",
-
-		"#if MAX_DIR_LIGHTS > 0",
-
-		"for( int i = 0; i < MAX_DIR_LIGHTS; i++ ) {",
-
-			"vec4 lDirection = viewMatrix * vec4( directionalLightDirection[ i ], 0.0 );",
-			"float directionalLightWeighting = max( dot( transformedNormal, normalize( lDirection.xyz ) ), 0.0 );",
-			"vLightWeighting += directionalLightColor[ i ] * directionalLightWeighting;",
-
-		"}",
-
-		"#endif",
-
-		"#if MAX_POINT_LIGHTS > 0",
-
-		"for( int i = 0; i < MAX_POINT_LIGHTS; i++ ) {",
-
-			"vec4 lPosition = viewMatrix * vec4( pointLightPosition[ i ], 1.0 );",
-			"vec3 pointLightVector = normalize( lPosition.xyz - mvPosition.xyz );",
-			"float pointLightWeighting = max( dot( transformedNormal, pointLightVector ), 0.0 );",
-			"vLightWeighting += pointLightColor[ i ] * pointLightWeighting;",
-
-			"#ifdef PHONG",
-				"vPointLightVector[ i ] = pointLightVector;",
-			"#endif",
-
-		"}",
-
-		"#endif",
-
-	"}"
-
-	].join("\n"),
-
-	lights_pars_fragment: [
-
-	"#if MAX_DIR_LIGHTS > 0",
-		"uniform vec3 directionalLightDirection[ MAX_DIR_LIGHTS ];",
-	"#endif",
-
-	"#if MAX_POINT_LIGHTS > 0",
-		"varying vec3 vPointLightVector[ MAX_POINT_LIGHTS ];",
-	"#endif",
-
-	"varying vec3 vViewPosition;",
-	"varying vec3 vNormal;"
-
-	].join("\n"),
-
-	lights_fragment: [
-
-	"vec3 normal = normalize( vNormal );",
-	"vec3 viewPosition = normalize( vViewPosition );",
-
-	"vec4 mColor = vec4( diffuse, opacity );",
-	"vec4 mSpecular = vec4( specular, opacity );",
-
-	"#if MAX_POINT_LIGHTS > 0",
-
-		"vec4 pointDiffuse  = vec4( 0.0 );",
-		"vec4 pointSpecular = vec4( 0.0 );",
-
-		"for( int i = 0; i < MAX_POINT_LIGHTS; i++ ) {",
-
-			"vec3 pointVector = normalize( vPointLightVector[ i ] );",
-			"vec3 pointHalfVector = normalize( vPointLightVector[ i ] + vViewPosition );",
-
-			"float pointDotNormalHalf = dot( normal, pointHalfVector );",
-			"float pointDiffuseWeight = max( dot( normal, pointVector ), 0.0 );",
-
-			"float pointSpecularWeight = 0.0;",
-			"if ( pointDotNormalHalf >= 0.0 )",
-				"pointSpecularWeight = pow( pointDotNormalHalf, shininess );",
-
-			"pointDiffuse  += mColor * pointDiffuseWeight;",
-			"pointSpecular += mSpecular * pointSpecularWeight;",
-
-			"}",
-
-	"#endif",
-
-	"#if MAX_DIR_LIGHTS > 0",
-
-		"vec4 dirDiffuse  = vec4( 0.0 );",
-		"vec4 dirSpecular = vec4( 0.0 );" ,
-
-		"for( int i = 0; i < MAX_DIR_LIGHTS; i++ ) {",
-
-			"vec4 lDirection = viewMatrix * vec4( directionalLightDirection[ i ], 0.0 );",
-
-			"vec3 dirVector = normalize( lDirection.xyz );",
-			"vec3 dirHalfVector = normalize( lDirection.xyz + vViewPosition );",
-
-			"float dirDotNormalHalf = dot( normal, dirHalfVector );",
-
-			"float dirDiffuseWeight = max( dot( normal, dirVector ), 0.0 );",
-
-			"float dirSpecularWeight = 0.0;",
-			"if ( dirDotNormalHalf >= 0.0 )",
-				"dirSpecularWeight = pow( dirDotNormalHalf, shininess );",
-
-			"dirDiffuse  += mColor * dirDiffuseWeight;",
-			"dirSpecular += mSpecular * dirSpecularWeight;",
-
-		"}",
-
-	"#endif",
-
-	"vec4 totalLight = vec4( ambient, opacity );",
-
-	"#if MAX_DIR_LIGHTS > 0",
-		"totalLight += dirDiffuse + dirSpecular;",
-	"#endif",
-
-	"#if MAX_POINT_LIGHTS > 0",
-		"totalLight += pointDiffuse + pointSpecular;",
-	"#endif",
-
-	"gl_FragColor = gl_FragColor * totalLight;"
-
-	].join("\n"),
-
-	// VERTEX COLORS
-
-	color_pars_fragment: [
-
-	"#ifdef USE_COLOR",
-
-		"varying vec3 vColor;",
-
-	"#endif"
-
-	].join("\n"),
-
-
-	color_fragment: [
-
-	"#ifdef USE_COLOR",
-
-		"gl_FragColor = gl_FragColor * vec4( vColor, opacity );",
-
-	"#endif"
-
-	].join("\n"),
-
-	color_pars_vertex: [
-
-	"#ifdef USE_COLOR",
-
-		"varying vec3 vColor;",
-
-	"#endif"
-
-	].join("\n"),
-
-
-	color_vertex: [
-
-	"#ifdef USE_COLOR",
-
-		"vColor = color;",
-
-	"#endif"
-
-	].join("\n"),
-
-	// skinning
-
-	skinning_pars_vertex: [
-
-	"#ifdef USE_SKINNING",
-
-		"uniform mat4 boneGlobalMatrices[ MAX_BONES ];",
-
-	"#endif"
-
-	].join("\n"),
-
-	skinning_vertex: [
-
-	"#ifdef USE_SKINNING",
-
-		"gl_Position  = ( boneGlobalMatrices[ int( skinIndex.x ) ] * skinVertexA ) * skinWeight.x;",
-		"gl_Position += ( boneGlobalMatrices[ int( skinIndex.y ) ] * skinVertexB ) * skinWeight.y;",
-
-		// this doesn't work, no idea why
-		//"gl_Position  = projectionMatrix * cameraInverseMatrix * objectMatrix * gl_Position;",
-
-		"gl_Position  = projectionMatrix * viewMatrix * objectMatrix * gl_Position;",
-
-	"#else",
-
-		"gl_Position = projectionMatrix * mvPosition;",
-
-	"#endif"
-
-	].join("\n"),
-	
-	// morph targets
-
-	morphtarget_pars_vertex: [
-
-	"#ifdef USE_MORPHTARGETS",
-
-		"uniform float morphTargetInfluences[8];",
-
-	"#endif"
-
-	].join("\n"),
-
-	morphtarget_vertex: [
-
-	"#ifdef USE_MORPHTARGETS",
-
-		"vec3 morphed = vec3( 0, 0, 0 );",
-		"morphed += ( morphTarget0 - position ) * morphTargetInfluences[ 0 ];",
-		"morphed += ( morphTarget1 - position ) * morphTargetInfluences[ 1 ];",
-		"morphed += ( morphTarget2 - position ) * morphTargetInfluences[ 2 ];",
-		"morphed += ( morphTarget3 - position ) * morphTargetInfluences[ 3 ];",
-		"morphed += ( morphTarget4 - position ) * morphTargetInfluences[ 4 ];",
-		"morphed += ( morphTarget5 - position ) * morphTargetInfluences[ 5 ];",
-		"morphed += ( morphTarget6 - position ) * morphTargetInfluences[ 6 ];",
-		"morphed += ( morphTarget7 - position ) * morphTargetInfluences[ 7 ];",
-		"morphed += position;",
-		
-		"gl_Position = projectionMatrix * modelViewMatrix * vec4( morphed, 1.0 );",
-
-	"#else",
-		"#ifndef USE_SKINNING",
-			"gl_Position = projectionMatrix * mvPosition;",
-		"#endif",
-	"#endif"
-
-	].join("\n")
-
-};
-
-THREE.UniformsLib = {
-
-	common: {
-
-	"diffuse" : { type: "c", value: new THREE.Color( 0xeeeeee ) },
-	"opacity" : { type: "f", value: 1.0 },
-	"map"     : { type: "t", value: 0, texture: null },
-
-	"lightMap"       : { type: "t", value: 2, texture: null },
-
-	"envMap" 		  : { type: "t", value: 1, texture: null },
-	"useRefract"	  : { type: "i", value: 0 },
-	"reflectivity"    : { type: "f", value: 1.0 },
-	"refractionRatio": { type: "f", value: 0.98 },
-	"combine"		  : { type: "i", value: 0 },
-
-	"fogDensity": { type: "f", value: 0.00025 },
-	"fogNear"	: { type: "f", value: 1 },
-	"fogFar"	: { type: "f", value: 2000 },
-	"fogColor"	: { type: "c", value: new THREE.Color( 0xffffff ) },
-	
-	"morphTargetInfluences" : { type: "f", value: 0 }
-
-	},
-
-	lights: {
-
-	"enableLighting" 			: { type: "i", value: 1 },
-	"ambientLightColor" 		: { type: "fv", value: [] },
-	"directionalLightDirection" : { type: "fv", value: [] },
-	"directionalLightColor" 	: { type: "fv", value: [] },
-	"pointLightPosition"		: { type: "fv", value: [] },
-	"pointLightColor"			: { type: "fv", value: [] }
-
-	},
-
-	particle: {
-
-	"psColor"   : { type: "c", value: new THREE.Color( 0xeeeeee ) },
-	"opacity" : { type: "f", value: 1.0 },
-	"size" 	  : { type: "f", value: 1.0 },
-	"map"     : { type: "t", value: 0, texture: null },
-
-	"fogDensity": { type: "f", value: 0.00025 },
-	"fogNear"	: { type: "f", value: 1 },
-	"fogFar"	: { type: "f", value: 2000 },
-	"fogColor"	: { type: "c", value: new THREE.Color( 0xffffff ) }
-
-	}
-
-};
-
-THREE.ShaderLib = {
-
-	'depth': {
-
-		uniforms: { "mNear": { type: "f", value: 1.0 },
-					"mFar" : { type: "f", value: 2000.0 },
-					"opacity" : { type: "f", value: 1.0 }
-				  },
-
-		fragmentShader: [
-
-			"uniform float mNear;",
-			"uniform float mFar;",
-			"uniform float opacity;",
-
-			"void main() {",
-
-				"float depth = gl_FragCoord.z / gl_FragCoord.w;",
-				"float color = 1.0 - smoothstep( mNear, mFar, depth );",
-				"gl_FragColor = vec4( vec3( color ), opacity );",
-
-			"}"
-
-		].join("\n"),
-
-		vertexShader: [
-
-			"void main() {",
-
-				"gl_Position = projectionMatrix * modelViewMatrix * vec4( position, 1.0 );",
-
-			"}"
-
-		].join("\n")
-
-	},
-
-	'normal': {
-
-		uniforms: { "opacity" : { type: "f", value: 1.0 } },
-
-		fragmentShader: [
-
-			"uniform float opacity;",
-			"varying vec3 vNormal;",
-
-			"void main() {",
-
-				"gl_FragColor = vec4( 0.5 * normalize( vNormal ) + 0.5, opacity );",
-
-			"}"
-
-		].join("\n"),
-
-		vertexShader: [
-
-			"varying vec3 vNormal;",
-
-			"void main() {",
-
-				"vec4 mvPosition = modelViewMatrix * vec4( position, 1.0 );",
-				"vNormal = normalize( normalMatrix * normal );",
-
-				"gl_Position = projectionMatrix * mvPosition;",
-
-			"}"
-
-		].join("\n")
-
-	},
-
-	'basic': {
-
-		uniforms: THREE.UniformsLib[ "common" ],
-
-		fragmentShader: [
-
-			"uniform vec3 diffuse;",
-			"uniform float opacity;",
-
-			THREE.Snippets[ "color_pars_fragment" ],
-			THREE.Snippets[ "map_pars_fragment" ],
-			THREE.Snippets[ "lightmap_pars_fragment" ],
-			THREE.Snippets[ "envmap_pars_fragment" ],
-			THREE.Snippets[ "fog_pars_fragment" ],
-
-			"void main() {",
-
-				"gl_FragColor = vec4( diffuse, opacity );",
-
-				THREE.Snippets[ "map_fragment" ],
-				THREE.Snippets[ "lightmap_fragment" ],
-				THREE.Snippets[ "color_fragment" ],
-				THREE.Snippets[ "envmap_fragment" ],
-				THREE.Snippets[ "fog_fragment" ],
-
-			"}"
-
-		].join("\n"),
-
-		vertexShader: [
-
-			THREE.Snippets[ "map_pars_vertex" ],
-			THREE.Snippets[ "lightmap_pars_vertex" ],
-			THREE.Snippets[ "envmap_pars_vertex" ],
-			THREE.Snippets[ "color_pars_vertex" ],
-			THREE.Snippets[ "skinning_pars_vertex" ],
-			THREE.Snippets[ "morphtarget_pars_vertex" ],
-
-			"void main() {",
-
-				"vec4 mvPosition = modelViewMatrix * vec4( position, 1.0 );",
-
-				THREE.Snippets[ "map_vertex" ],
-				THREE.Snippets[ "lightmap_vertex" ],
-				THREE.Snippets[ "envmap_vertex" ],
-				THREE.Snippets[ "color_vertex" ],
-				THREE.Snippets[ "skinning_vertex" ],
-				THREE.Snippets[ "morphtarget_vertex" ],
-
-			"}"
-
-		].join("\n")
-
-	},
-
-	'lambert': {
-
-		uniforms: Uniforms.merge( [ THREE.UniformsLib[ "common" ],
-									THREE.UniformsLib[ "lights" ] ] ),
-
-		fragmentShader: [
-
-			"uniform vec3 diffuse;",
-			"uniform float opacity;",
-
-			"varying vec3 vLightWeighting;",
-
-			THREE.Snippets[ "color_pars_fragment" ],
-			THREE.Snippets[ "map_pars_fragment" ],
-			THREE.Snippets[ "lightmap_pars_fragment" ],
-			THREE.Snippets[ "envmap_pars_fragment" ],
-			THREE.Snippets[ "fog_pars_fragment" ],
-
-			"void main() {",
-
-				"gl_FragColor = vec4( diffuse, opacity );",
-				"gl_FragColor = gl_FragColor * vec4( vLightWeighting, 1.0 );",
-
-				THREE.Snippets[ "map_fragment" ],
-				THREE.Snippets[ "lightmap_fragment" ],
-				THREE.Snippets[ "color_fragment" ],
-				THREE.Snippets[ "envmap_fragment" ],
-				THREE.Snippets[ "fog_fragment" ],
-
-			"}"
-
-		].join("\n"),
-
-		vertexShader: [
-
-			"varying vec3 vLightWeighting;",
-
-			THREE.Snippets[ "map_pars_vertex" ],
-			THREE.Snippets[ "lightmap_pars_vertex" ],
-			THREE.Snippets[ "envmap_pars_vertex" ],
-			THREE.Snippets[ "lights_pars_vertex" ],
-			THREE.Snippets[ "color_pars_vertex" ],
-			THREE.Snippets[ "skinning_pars_vertex" ],
-			THREE.Snippets[ "morphtarget_pars_vertex" ],
-
-			"void main() {",
-				
-				"vec4 mvPosition = modelViewMatrix * vec4( position, 1.0 );",
-
-				THREE.Snippets[ "map_vertex" ],
-				THREE.Snippets[ "lightmap_vertex" ],
-				THREE.Snippets[ "envmap_vertex" ],
-				THREE.Snippets[ "color_vertex" ],
-
-				"vec3 transformedNormal = normalize( normalMatrix * normal );",
-
-				THREE.Snippets[ "lights_vertex" ],
-				THREE.Snippets[ "skinning_vertex" ],
-				THREE.Snippets[ "morphtarget_vertex" ],
-
-			"}"
-
-		].join("\n")
-
-	},
-
-	'phong': {
-
-		uniforms: Uniforms.merge( [ THREE.UniformsLib[ "common" ],
-									THREE.UniformsLib[ "lights" ],
-
-									{ "ambient"  : { type: "c", value: new THREE.Color( 0x050505 ) },
-									  "specular" : { type: "c", value: new THREE.Color( 0x111111 ) },
-									  "shininess": { type: "f", value: 30 }
-									}
-
-								] ),
-
-		fragmentShader: [
-
-			"uniform vec3 diffuse;",
-			"uniform float opacity;",
-
-			"uniform vec3 ambient;",
-			"uniform vec3 specular;",
-			"uniform float shininess;",
-
-			"varying vec3 vLightWeighting;",
-
-			THREE.Snippets[ "color_pars_fragment" ],
-			THREE.Snippets[ "map_pars_fragment" ],
-			THREE.Snippets[ "lightmap_pars_fragment" ],
-			THREE.Snippets[ "envmap_pars_fragment" ],
-			THREE.Snippets[ "fog_pars_fragment" ],
-			THREE.Snippets[ "lights_pars_fragment" ],
-
-			"void main() {",
-
-				"gl_FragColor = vec4( vLightWeighting, 1.0 );",
-				THREE.Snippets[ "lights_fragment" ],
-
-				THREE.Snippets[ "map_fragment" ],
-				THREE.Snippets[ "lightmap_fragment" ],
-				THREE.Snippets[ "color_fragment" ],
-				THREE.Snippets[ "envmap_fragment" ],
-				THREE.Snippets[ "fog_fragment" ],
-
-			"}"
-
-		].join("\n"),
-
-		vertexShader: [
-
-			"#define PHONG",
-
-			"varying vec3 vLightWeighting;",
-			"varying vec3 vViewPosition;",
-			"varying vec3 vNormal;",
-
-			THREE.Snippets[ "map_pars_vertex" ],
-			THREE.Snippets[ "lightmap_pars_vertex" ],
-			THREE.Snippets[ "envmap_pars_vertex" ],
-			THREE.Snippets[ "lights_pars_vertex" ],
-			THREE.Snippets[ "color_pars_vertex" ],
-			THREE.Snippets[ "skinning_pars_vertex" ],
-			THREE.Snippets[ "morphtarget_pars_vertex" ],
-
-			"void main() {",
-
-				"vec4 mvPosition = modelViewMatrix * vec4( position, 1.0 );",
-
-				THREE.Snippets[ "map_vertex" ],
-				THREE.Snippets[ "lightmap_vertex" ],
-				THREE.Snippets[ "envmap_vertex" ],
-				THREE.Snippets[ "color_vertex" ],
-
-				"#ifndef USE_ENVMAP",
-					"vec4 mPosition = objectMatrix * vec4( position, 1.0 );",
-				"#endif",
-
-				"vViewPosition = cameraPosition - mPosition.xyz;",
-
-				"vec3 transformedNormal = normalize( normalMatrix * normal );",
-				"vNormal = transformedNormal;",
-
-				THREE.Snippets[ "lights_vertex" ],
-				THREE.Snippets[ "skinning_vertex" ],
-				THREE.Snippets[ "morphtarget_vertex" ],
-
-			"}"
-
-		].join("\n")
-
-	},
-
-	'particle_basic': {
-
-		uniforms: THREE.UniformsLib[ "particle" ],
-
-		fragmentShader: [
-
-			"uniform vec3 psColor;",
-			"uniform float opacity;",
-
-			THREE.Snippets[ "color_pars_fragment" ],
-			THREE.Snippets[ "map_particle_pars_fragment" ],
-			THREE.Snippets[ "fog_pars_fragment" ],
-
-			"void main() {",
-
-				"gl_FragColor = vec4( psColor, opacity );",
-
-				THREE.Snippets[ "map_particle_fragment" ],
-				THREE.Snippets[ "color_fragment" ],
-				THREE.Snippets[ "fog_fragment" ],
-
-			"}"
-
-		].join("\n"),
-
-		vertexShader: [
-
-			"uniform float size;",
-
-			THREE.Snippets[ "color_pars_vertex" ],
-
-			"void main() {",
-
-				THREE.Snippets[ "color_vertex" ],
-
-				"vec4 mvPosition = modelViewMatrix * vec4( position, 1.0 );",
-
-				"gl_Position = projectionMatrix * mvPosition;",
-				"gl_PointSize = size;",
-				//"gl_PointSize = 10.0 + 6.0 * mvPosition.z;";
-
-			"}"
-
-		].join("\n")
-
-	}
-	
-};