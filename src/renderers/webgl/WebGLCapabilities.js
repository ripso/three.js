/**
 * @author mrdoob / http://mrdoob.com/
 */

function WebGLCapabilities( gl, extensions, parameters ) {

	var maxAnisotropy;

	function getMaxAnisotropy() {

		if ( maxAnisotropy !== undefined ) return maxAnisotropy;

		var extension = extensions.get( 'EXT_texture_filter_anisotropic' );

		if ( extension !== null ) {

			maxAnisotropy = gl.getParameter( extension.MAX_TEXTURE_MAX_ANISOTROPY_EXT );

		} else {

			maxAnisotropy = 0;

		}

		return maxAnisotropy;

	}

	function getMaxPrecision( precision ) {

		if ( precision === 'highp' ) {

			if ( gl.getShaderPrecisionFormat( gl.VERTEX_SHADER, gl.HIGH_FLOAT ).precision > 0 &&
			     gl.getShaderPrecisionFormat( gl.FRAGMENT_SHADER, gl.HIGH_FLOAT ).precision > 0 ) {

				return 'highp';

			}

			precision = 'mediump';

		}

		if ( precision === 'mediump' ) {

			if ( gl.getShaderPrecisionFormat( gl.VERTEX_SHADER, gl.MEDIUM_FLOAT ).precision > 0 &&
			     gl.getShaderPrecisionFormat( gl.FRAGMENT_SHADER, gl.MEDIUM_FLOAT ).precision > 0 ) {

				return 'mediump';

			}

		}

		return 'lowp';

	}

	var isWebGL2 = typeof WebGL2RenderingContext !== 'undefined' && gl instanceof WebGL2RenderingContext;

	var precision = parameters.precision !== undefined ? parameters.precision : 'highp';
	var maxPrecision = getMaxPrecision( precision );

	if ( maxPrecision !== precision ) {

		console.warn( 'THREE.WebGLRenderer:', precision, 'not supported, using', maxPrecision, 'instead.' );
		precision = maxPrecision;

	}

	var logarithmicDepthBuffer = parameters.logarithmicDepthBuffer === true;

	var maxTextures = gl.getParameter( gl.MAX_TEXTURE_IMAGE_UNITS );
	var maxVertexTextures = gl.getParameter( gl.MAX_VERTEX_TEXTURE_IMAGE_UNITS );
	var maxTextureSize = gl.getParameter( gl.MAX_TEXTURE_SIZE );
	var maxCubemapSize = gl.getParameter( gl.MAX_CUBE_MAP_TEXTURE_SIZE );

	var maxAttributes = gl.getParameter( gl.MAX_VERTEX_ATTRIBS );
	var maxVertexUniforms = gl.getParameter( gl.MAX_VERTEX_UNIFORM_VECTORS );
	var maxVaryings = gl.getParameter( gl.MAX_VARYING_VECTORS );
	var maxFragmentUniforms = gl.getParameter( gl.MAX_FRAGMENT_UNIFORM_VECTORS );

	var vertexTextures = maxVertexTextures > 0;
	var floatFragmentTextures = isWebGL2 || !! extensions.get( 'OES_texture_float' );
	var floatVertexTextures = vertexTextures && floatFragmentTextures;

	var maxSamples = isWebGL2 ? gl.getParameter( gl.MAX_SAMPLES ) : 0;

	var multiviewExt = extensions.get( 'OVR_multiview2' );
<<<<<<< HEAD
	var multiview = isWebGL2 && ( !! multiviewExt ) && ! gl.getContextAttributes().antialias;
=======
	var multiview = isWebGL2 && ( !! multiviewExt ) && !gl.getContextAttributes().antialias;
>>>>>>> 73a1ada0
	var maxMultiviewViews = multiview ? gl.getParameter( multiviewExt.MAX_VIEWS_OVR ) : 0;

	return {

		isWebGL2: isWebGL2,

		getMaxAnisotropy: getMaxAnisotropy,
		getMaxPrecision: getMaxPrecision,

		precision: precision,
		logarithmicDepthBuffer: logarithmicDepthBuffer,

		maxTextures: maxTextures,
		maxVertexTextures: maxVertexTextures,
		maxTextureSize: maxTextureSize,
		maxCubemapSize: maxCubemapSize,

		maxAttributes: maxAttributes,
		maxVertexUniforms: maxVertexUniforms,
		maxVaryings: maxVaryings,
		maxFragmentUniforms: maxFragmentUniforms,

		vertexTextures: vertexTextures,
		floatFragmentTextures: floatFragmentTextures,
		floatVertexTextures: floatVertexTextures,

		maxSamples: maxSamples,

		multiview: multiview,
		maxMultiviewViews: maxMultiviewViews

	};

}


export { WebGLCapabilities };<|MERGE_RESOLUTION|>--- conflicted
+++ resolved
@@ -87,11 +87,7 @@
 	var maxSamples = isWebGL2 ? gl.getParameter( gl.MAX_SAMPLES ) : 0;
 
 	var multiviewExt = extensions.get( 'OVR_multiview2' );
-<<<<<<< HEAD
-	var multiview = isWebGL2 && ( !! multiviewExt ) && ! gl.getContextAttributes().antialias;
-=======
 	var multiview = isWebGL2 && ( !! multiviewExt ) && !gl.getContextAttributes().antialias;
->>>>>>> 73a1ada0
 	var maxMultiviewViews = multiview ? gl.getParameter( multiviewExt.MAX_VIEWS_OVR ) : 0;
 
 	return {
