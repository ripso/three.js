--- conflicted
+++ resolved
@@ -89,7 +89,7 @@
 
 	}
 
-	function generateMipmap( target, texture, width, height, glFormat, glType ) {
+	function generateMipmap( target, texture, width, height, glInternalFormat, glFormat, glType ) {
 
 		//_gl.generateMipmap( target );
 
@@ -110,7 +110,7 @@
 			if ( width < 1 ) width = 1;
 			if ( height < 1 ) height = 1;
 
-			state.texImage2D( _gl.TEXTURE_2D, level, glFormat, width, height, 0, glFormat, glType, null );
+			state.texImage2D( _gl.TEXTURE_2D, level, glInternalFormat, width, height, 0, glFormat, glType, null );
 
 			level ++;
 
@@ -649,23 +649,17 @@
 
 			} else {
 
-<<<<<<< HEAD
-				//state.texImage2D( _gl.TEXTURE_2D, 0, glFormat, glFormat, glType, image );
-				state.texImage2D( _gl.TEXTURE_2D, 0, glFormat, image.width, image.height, 0, glFormat, glType, null );
+				//state.texImage2D( _gl.TEXTURE_2D, 0, glInternalFormat, glFormat, glType, image );
+				state.texImage2D( _gl.TEXTURE_2D, 0, glInternalFormat, image.width, image.height, 0, glFormat, glType, null );
 				textureProperties.__maxMipLevel = 0;
 
-=======
-				state.texImage2D( _gl.TEXTURE_2D, 0, glInternalFormat, glFormat, glType, image );
->>>>>>> 46ee5b62
-				textureProperties.__maxMipLevel = 0;
-
 			}
 
 		}
 
 		if ( textureNeedsGenerateMipmaps( texture, isPowerOfTwoImage ) ) {
 
-			generateMipmap( _gl.TEXTURE_2D, texture, image.width, image.height, glFormat, glType );
+			generateMipmap( _gl.TEXTURE_2D, texture, image.width, image.height, glInternalFormat, glFormat, glType );
 
 		}
 
