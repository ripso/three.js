--- conflicted
+++ resolved
@@ -285,7 +285,6 @@
 
 		}
 
-<<<<<<< HEAD
 		if ( renderTarget.isWebGLMultiRenderTarget ) {
 
 			var textures = renderTarget.textures;
@@ -303,7 +302,11 @@
 				}
 
 				properties.remove( textures[ i ] );
-=======
+
+			}
+
+		}
+
 		if ( renderTarget.isWebGLMultiviewRenderTarget ) {
 
 			_gl.deleteTexture( renderTargetProperties.__webglColorTexture );
@@ -314,7 +317,6 @@
 			for ( var i = 0, il = renderTargetProperties.__webglViewFramebuffers.length; i < il; i ++ ) {
 
 				_gl.deleteFramebuffer( renderTargetProperties.__webglViewFramebuffers[ i ] );
->>>>>>> ce45cc36
 
 			}
 
@@ -848,15 +850,9 @@
 	// Setup storage for target texture and bind it to correct framebuffer
 	function setupFrameBufferTexture( framebuffer, renderTarget, texture, attachment, textureTarget ) {
 
-<<<<<<< HEAD
 		var glFormat = utils.convert( texture.format );
 		var glType = utils.convert( texture.type );
-		var glInternalFormat = getInternalFormat( glFormat, glType );
-=======
-		var glFormat = utils.convert( renderTarget.texture.format );
-		var glType = utils.convert( renderTarget.texture.type );
-		var glInternalFormat = getInternalFormat( renderTarget.texture.internalFormat, glFormat, glType );
->>>>>>> ce45cc36
+		var glInternalFormat = getInternalFormat( texture.internalFormat, glFormat, glType );
 		state.texImage2D( textureTarget, 0, glInternalFormat, renderTarget.width, renderTarget.height, 0, glFormat, glType, null );
 		_gl.bindFramebuffer( _gl.FRAMEBUFFER, framebuffer );
 		_gl.framebufferTexture2D( _gl.FRAMEBUFFER, attachment, textureTarget, properties.get( texture ).__webglTexture, 0 );
@@ -1024,12 +1020,8 @@
 
 		info.memory.textures ++;
 
-<<<<<<< HEAD
-		var isCube = ( renderTarget.isWebGLRenderTargetCube === true );
+		var isCube = ( renderTarget.isWebGLCubeRenderTarget === true );
 		var isMultiRenderTarget = ( renderTarget.isWebGLMultiRenderTarget === true );
-=======
-		var isCube = ( renderTarget.isWebGLCubeRenderTarget === true );
->>>>>>> ce45cc36
 		var isMultisample = ( renderTarget.isWebGLMultisampleRenderTarget === true );
 		var isMultiview = ( renderTarget.isWebGLMultiviewRenderTarget === true );
 		var supportsMips = isPowerOfTwo( renderTarget ) || isWebGL2;
@@ -1176,7 +1168,6 @@
 
 			state.bindTexture( _gl.TEXTURE_CUBE_MAP, null );
 
-<<<<<<< HEAD
 		} else if ( isMultiRenderTarget ) {
 
 			var textures = renderTarget.textures;
@@ -1200,10 +1191,7 @@
 
 			state.bindTexture( _gl.TEXTURE_2D, null );
 
-		} else {
-=======
 		} else if ( ! isMultiview ) {
->>>>>>> ce45cc36
 
 			state.bindTexture( _gl.TEXTURE_2D, textureProperties.__webglTexture );
 			setTextureParameters( _gl.TEXTURE_2D, renderTarget.texture, supportsMips );
