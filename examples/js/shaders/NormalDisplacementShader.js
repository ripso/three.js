/*
 * @author alteredq / http://alteredqualia.com/
 *
 * Normal map shader
 *  - Blinn-Phong
 *  - normal + diffuse + specular + AO + displacement + reflection + shadow maps
 *  - point and directional lights (use with "lights: true" material option)
 */

THREE.NormalDisplacementShader = {

	uniforms: THREE.UniformsUtils.merge( [

		THREE.UniformsLib[ "fog" ],
		THREE.UniformsLib[ "lights" ],
		THREE.UniformsLib[ "shadowmap" ],

		{

		"enableAO"          : { type: "i", value: 0 },
		"enableDiffuse"     : { type: "i", value: 0 },
		"enableSpecular"    : { type: "i", value: 0 },
		"enableReflection"  : { type: "i", value: 0 },
		"enableDisplacement": { type: "i", value: 0 },

		"tDisplacement": { type: "t", value: null }, // must go first as this is vertex texture
		"tDiffuse"     : { type: "t", value: null },
		"tCube"        : { type: "t", value: null },
		"tNormal"      : { type: "t", value: null },
		"tSpecular"    : { type: "t", value: null },
		"tAO"          : { type: "t", value: null },

		"uNormalScale": { type: "v2", value: new THREE.Vector2( 1, 1 ) },

		"uDisplacementBias": { type: "f", value: 0.0 },
		"uDisplacementScale": { type: "f", value: 1.0 },

		"diffuse": { type: "c", value: new THREE.Color( 0xffffff ) },
		"specular": { type: "c", value: new THREE.Color( 0x111111 ) },
		"shininess": { type: "f", value: 30 },
		"opacity": { type: "f", value: 1 },

		"refractionRatio": { type: "f", value: 0.98 },
		"reflectivity": { type: "f", value: 0.5 },

		"uOffset" : { type: "v2", value: new THREE.Vector2( 0, 0 ) },
		"uRepeat" : { type: "v2", value: new THREE.Vector2( 1, 1 ) },

		"wrapRGB" : { type: "v3", value: new THREE.Vector3( 1, 1, 1 ) }

		}

	] ),

	fragmentShader: [

		"uniform vec3 diffuse;",
		"uniform vec3 specular;",
		"uniform float shininess;",
		"uniform float opacity;",

		"uniform bool enableDiffuse;",
		"uniform bool enableSpecular;",
		"uniform bool enableAO;",
		"uniform bool enableReflection;",

		"uniform sampler2D tDiffuse;",
		"uniform sampler2D tNormal;",
		"uniform sampler2D tSpecular;",
		"uniform sampler2D tAO;",

		"uniform samplerCube tCube;",

		"uniform vec2 uNormalScale;",

		"uniform float refractionRatio;",
		"uniform float reflectivity;",

		"varying vec3 vTangent;",
		"varying vec3 vBinormal;",
		"varying vec3 vNormal;",
		"varying vec2 vUv;",

		"uniform vec3 ambientLightColor;",

		"#if MAX_DIR_LIGHTS > 0",

		"	uniform vec3 directionalLightColor[ MAX_DIR_LIGHTS ];",
		"	uniform vec3 directionalLightDirection[ MAX_DIR_LIGHTS ];",

		"#endif",

		"#if MAX_HEMI_LIGHTS > 0",

		"	uniform vec3 hemisphereLightSkyColor[ MAX_HEMI_LIGHTS ];",
		"	uniform vec3 hemisphereLightGroundColor[ MAX_HEMI_LIGHTS ];",
		"	uniform vec3 hemisphereLightDirection[ MAX_HEMI_LIGHTS ];",

		"#endif",

		"#if MAX_POINT_LIGHTS > 0",

		"	uniform vec3 pointLightColor[ MAX_POINT_LIGHTS ];",
		"	uniform vec3 pointLightPosition[ MAX_POINT_LIGHTS ];",
		"	uniform float pointLightDistance[ MAX_POINT_LIGHTS ];",

		"#endif",

		"#if MAX_SPOT_LIGHTS > 0",

		"	uniform vec3 spotLightColor[ MAX_SPOT_LIGHTS ];",
		"	uniform vec3 spotLightPosition[ MAX_SPOT_LIGHTS ];",
		"	uniform vec3 spotLightDirection[ MAX_SPOT_LIGHTS ];",
		"	uniform float spotLightAngleCos[ MAX_SPOT_LIGHTS ];",
		"	uniform float spotLightExponent[ MAX_SPOT_LIGHTS ];",
		"	uniform float spotLightDistance[ MAX_SPOT_LIGHTS ];",

		"#endif",

		"#ifdef WRAP_AROUND",

		"	uniform vec3 wrapRGB;",

		"#endif",

		"varying vec3 vWorldPosition;",
		"varying vec3 vViewPosition;",

		THREE.ShaderChunk[ "common" ],
		THREE.ShaderChunk[ "shadowmap_pars_fragment" ],
		THREE.ShaderChunk[ "fog_pars_fragment" ],
		THREE.ShaderChunk[ "logdepthbuf_pars_fragment" ],

		"void main() {",
			THREE.ShaderChunk[ "logdepthbuf_fragment" ],

		"   vec3 outgoingLight = vec3( 0.0, 0.0, 0.0 );",	// outgoing light does not have an alpha, the surface does
		"	vec4 diffuseColor = vec4( diffuse, opacity );",

		"	vec3 specularTex = vec3( 1.0 );",

		"	vec3 normalTex = texture2D( tNormal, vUv ).xyz * 2.0 - 1.0;",
		"	normalTex.xy *= uNormalScale;",
		"	normalTex = normalize( normalTex );",

		"	if( enableDiffuse ) {",

		"		#ifdef GAMMA_INPUT",

		"			vec4 texelColor = texture2D( tDiffuse, vUv );",
		"			texelColor.xyz *= texelColor.xyz;",

		"			diffuseColor *= texelColor;",

		"		#else",

		"			diffuseColor *= texture2D( tDiffuse, vUv );",

		"		#endif",

		"	}",

		"	if( enableAO ) {",

		"		#ifdef GAMMA_INPUT",

		"			vec4 aoColor = texture2D( tAO, vUv );",
		"			aoColor.xyz *= aoColor.xyz;",

		"			diffuseColor.rgb *= aoColor.xyz;",

		"		#else",

		"			diffuseColor.rgb *= texture2D( tAO, vUv ).xyz;",

		"		#endif",

		"	}",

		THREE.ShaderChunk[ "alphatest_fragment" ],

		"	if( enableSpecular )",
		"		specularTex = texture2D( tSpecular, vUv ).xyz;",

		"	mat3 tsb = mat3( normalize( vTangent ), normalize( vBinormal ), normalize( vNormal ) );",
		"	vec3 finalNormal = tsb * normalTex;",

		"	#ifdef FLIP_SIDED",

		"		finalNormal = -finalNormal;",

		"	#endif",

		"	vec3 normal = normalize( finalNormal );",
		"	vec3 viewPosition = normalize( vViewPosition );",

		"	vec3 totalDiffuseLight = vec3( 0.0 );",
		"	vec3 totalSpecularLight = vec3( 0.0 );",

			// point lights

		"	#if MAX_POINT_LIGHTS > 0",

		"		for ( int i = 0; i < MAX_POINT_LIGHTS; i ++ ) {",

		"			vec4 lPosition = viewMatrix * vec4( pointLightPosition[ i ], 1.0 );",
		"			vec3 pointVector = lPosition.xyz + vViewPosition.xyz;",

		"			float pointDistance = 1.0;",
		"			if ( pointLightDistance[ i ] > 0.0 )",
		"				pointDistance = 1.0 - min( ( length( pointVector ) / pointLightDistance[ i ] ), 1.0 );",

		"			pointVector = normalize( pointVector );",

					// diffuse

		"			#ifdef WRAP_AROUND",

		"				float pointDiffuseWeightFull = max( dot( normal, pointVector ), 0.0 );",
		"				float pointDiffuseWeightHalf = max( 0.5 * dot( normal, pointVector ) + 0.5, 0.0 );",

		"				vec3 pointDiffuseWeight = mix( vec3( pointDiffuseWeightFull ), vec3( pointDiffuseWeightHalf ), wrapRGB );",

		"			#else",

		"				float pointDiffuseWeight = max( dot( normal, pointVector ), 0.0 );",

		"			#endif",

		"			totalDiffuseLight += pointDistance * pointLightColor[ i ] * pointDiffuseWeight;",

					// specular

		"			vec3 pointHalfVector = normalize( pointVector + viewPosition );",
		"			float pointDotNormalHalf = max( dot( normal, pointHalfVector ), 0.0 );",
		"			float pointSpecularWeight = specularTex.r * max( pow( pointDotNormalHalf, shininess ), 0.0 );",

		"			float specularNormalization = ( shininess + 2.0 ) / 8.0;",

		"			vec3 schlick = specular + vec3( 1.0 - specular ) * pow( max( 1.0 - dot( pointVector, pointHalfVector ), 0.0 ), 5.0 );",
		"			totalSpecularLight += schlick * pointLightColor[ i ] * pointSpecularWeight * pointDiffuseWeight * pointDistance * specularNormalization;",

		"		}",

		"	#endif",

			// spot lights

		"	#if MAX_SPOT_LIGHTS > 0",

		"		for ( int i = 0; i < MAX_SPOT_LIGHTS; i ++ ) {",

		"			vec4 lPosition = viewMatrix * vec4( spotLightPosition[ i ], 1.0 );",
		"			vec3 spotVector = lPosition.xyz + vViewPosition.xyz;",

		"			float spotDistance = 1.0;",
		"			if ( spotLightDistance[ i ] > 0.0 )",
		"				spotDistance = 1.0 - min( ( length( spotVector ) / spotLightDistance[ i ] ), 1.0 );",

		"			spotVector = normalize( spotVector );",

		"			float spotEffect = dot( spotLightDirection[ i ], normalize( spotLightPosition[ i ] - vWorldPosition ) );",

		"			if ( spotEffect > spotLightAngleCos[ i ] ) {",

		"				spotEffect = max( pow( max( spotEffect, 0.0 ), spotLightExponent[ i ] ), 0.0 );",

						// diffuse

		"				#ifdef WRAP_AROUND",

		"					float spotDiffuseWeightFull = max( dot( normal, spotVector ), 0.0 );",
		"					float spotDiffuseWeightHalf = max( 0.5 * dot( normal, spotVector ) + 0.5, 0.0 );",

		"					vec3 spotDiffuseWeight = mix( vec3( spotDiffuseWeightFull ), vec3( spotDiffuseWeightHalf ), wrapRGB );",

		"				#else",

		"					float spotDiffuseWeight = max( dot( normal, spotVector ), 0.0 );",

		"				#endif",

		"				totalDiffuseLight += spotDistance * spotLightColor[ i ] * spotDiffuseWeight * spotEffect;",

						// specular

		"				vec3 spotHalfVector = normalize( spotVector + viewPosition );",
		"				float spotDotNormalHalf = max( dot( normal, spotHalfVector ), 0.0 );",
		"				float spotSpecularWeight = specularTex.r * max( pow( spotDotNormalHalf, shininess ), 0.0 );",

		"				float specularNormalization = ( shininess + 2.0 ) / 8.0;",

		"				vec3 schlick = specular + vec3( 1.0 - specular ) * pow( max( 1.0 - dot( spotVector, spotHalfVector ), 0.0 ), 5.0 );",
		"				totalSpecularLight += schlick * spotLightColor[ i ] * spotSpecularWeight * spotDiffuseWeight * spotDistance * specularNormalization * spotEffect;",

		"			}",

		"		}",

		"	#endif",

			// directional lights

		"	#if MAX_DIR_LIGHTS > 0",

		"		for( int i = 0; i < MAX_DIR_LIGHTS; i++ ) {",

		"			vec4 lDirection = viewMatrix * vec4( directionalLightDirection[ i ], 0.0 );",
		"			vec3 dirVector = normalize( lDirection.xyz );",

					// diffuse

		"			#ifdef WRAP_AROUND",

		"				float directionalLightWeightingFull = max( dot( normal, dirVector ), 0.0 );",
		"				float directionalLightWeightingHalf = max( 0.5 * dot( normal, dirVector ) + 0.5, 0.0 );",

		"				vec3 dirDiffuseWeight = mix( vec3( directionalLightWeightingFull ), vec3( directionalLightWeightingHalf ), wrapRGB );",

		"			#else",

		"				float dirDiffuseWeight = max( dot( normal, dirVector ), 0.0 );",

		"			#endif",

		"			totalDiffuseLight += directionalLightColor[ i ] * dirDiffuseWeight;",

					// specular

		"			vec3 dirHalfVector = normalize( dirVector + viewPosition );",
		"			float dirDotNormalHalf = max( dot( normal, dirHalfVector ), 0.0 );",
		"			float dirSpecularWeight = specularTex.r * max( pow( dirDotNormalHalf, shininess ), 0.0 );",

		"			float specularNormalization = ( shininess + 2.0 ) / 8.0;",

		"			vec3 schlick = specular + vec3( 1.0 - specular ) * pow( max( 1.0 - dot( dirVector, dirHalfVector ), 0.0 ), 5.0 );",
		"			totalSpecularLight += schlick * directionalLightColor[ i ] * dirSpecularWeight * dirDiffuseWeight * specularNormalization;",

		"		}",

		"	#endif",

			// hemisphere lights

		"	#if MAX_HEMI_LIGHTS > 0",

		"		for( int i = 0; i < MAX_HEMI_LIGHTS; i ++ ) {",

		"			vec4 lDirection = viewMatrix * vec4( hemisphereLightDirection[ i ], 0.0 );",
		"			vec3 lVector = normalize( lDirection.xyz );",

					// diffuse

		"			float dotProduct = dot( normal, lVector );",
		"			float hemiDiffuseWeight = 0.5 * dotProduct + 0.5;",

		"			vec3 hemiColor = mix( hemisphereLightGroundColor[ i ], hemisphereLightSkyColor[ i ], hemiDiffuseWeight );",

		"			totalDiffuseLight += hemiColor;",

					// specular (sky light)


		"			vec3 hemiHalfVectorSky = normalize( lVector + viewPosition );",
		"			float hemiDotNormalHalfSky = 0.5 * dot( normal, hemiHalfVectorSky ) + 0.5;",
		"			float hemiSpecularWeightSky = specularTex.r * max( pow( max( hemiDotNormalHalfSky, 0.0 ), shininess ), 0.0 );",

					// specular (ground light)

		"			vec3 lVectorGround = -lVector;",

		"			vec3 hemiHalfVectorGround = normalize( lVectorGround + viewPosition );",
		"			float hemiDotNormalHalfGround = 0.5 * dot( normal, hemiHalfVectorGround ) + 0.5;",
		"			float hemiSpecularWeightGround = specularTex.r * max( pow( max( hemiDotNormalHalfGround, 0.0 ), shininess ), 0.0 );",

		"			float dotProductGround = dot( normal, lVectorGround );",

		"			float specularNormalization = ( shininess + 2.0 ) / 8.0;",

		"			vec3 schlickSky = specular + vec3( 1.0 - specular ) * pow( max( 1.0 - dot( lVector, hemiHalfVectorSky ), 0.0 ), 5.0 );",
		"			vec3 schlickGround = specular + vec3( 1.0 - specular ) * pow( max( 1.0 - dot( lVectorGround, hemiHalfVectorGround ), 0.0 ), 5.0 );",
		"			totalSpecularLight += hemiColor * specularNormalization * ( schlickSky * hemiSpecularWeightSky * max( dotProduct, 0.0 ) + schlickGround * hemiSpecularWeightGround * max( dotProductGround, 0.0 ) );",

		"		}",

		"	#endif",

		"	#ifdef METAL",

<<<<<<< HEAD
		"		outgoingLight.xyz += diffuseColor.xyz * ( totalDiffuseLight + ambientLightColor * ambient + totalSpecularLight );",

		"	#else",

		"		outgoingLight.xyz += diffuseColor.xyz * ( totalDiffuseLight + ambientLightColor * ambient ) + totalSpecularLight;",
=======
		"		gl_FragColor.xyz = gl_FragColor.xyz * ( totalDiffuse + ambientLightColor * diffuse + totalSpecular );",

		"	#else",

		"		gl_FragColor.xyz = gl_FragColor.xyz * ( totalDiffuse + ambientLightColor * diffuse ) + totalSpecular;",
>>>>>>> 0f7e38e7

		"	#endif",

		"	if ( enableReflection ) {",

		"		vec3 cameraToVertex = normalize( vWorldPosition - cameraPosition );",

		"		#ifdef ENVMAP_MODE_REFLECTION",

		"			vec3 vReflect = reflect( cameraToVertex, normal );",

		"		#else",

		"			vec3 vReflect = refract( cameraToVertex, normal, refractionRatio );",

		"		#endif",

		"		vec4 cubeColor = textureCube( tCube, vec3( -vReflect.x, vReflect.yz ) );",

		"		#ifdef GAMMA_INPUT",

		"			cubeColor.xyz *= cubeColor.xyz;",

		"		#endif",

		"		outgoingLight.xyz = mix( outgoingLight.xyz, cubeColor.xyz, specularTex.r * reflectivity );",

		"	}",

			THREE.ShaderChunk[ "shadowmap_fragment" ],
			THREE.ShaderChunk[ "linear_to_gamma_fragment" ],
			THREE.ShaderChunk[ "fog_fragment" ],

		"	gl_FragColor = vec4( outgoingLight, diffuseColor.a );",	// TODO, this should be pre-multiplied to allow for bright highlights on very transparent objects


		"}"

	].join("\n"),

	vertexShader: [

		"attribute vec4 tangent;",

		"uniform vec2 uOffset;",
		"uniform vec2 uRepeat;",

		"uniform bool enableDisplacement;",

		"#ifdef VERTEX_TEXTURES",

		"	uniform sampler2D tDisplacement;",
		"	uniform float uDisplacementScale;",
		"	uniform float uDisplacementBias;",

		"#endif",

		"varying vec3 vTangent;",
		"varying vec3 vBinormal;",
		"varying vec3 vNormal;",
		"varying vec2 vUv;",

		"varying vec3 vWorldPosition;",
		"varying vec3 vViewPosition;",

		THREE.ShaderChunk[ "skinning_pars_vertex" ],
		THREE.ShaderChunk[ "shadowmap_pars_vertex" ],
		THREE.ShaderChunk[ "logdepthbuf_pars_vertex" ],

		"void main() {",

			THREE.ShaderChunk[ "skinbase_vertex" ],
			THREE.ShaderChunk[ "skinnormal_vertex" ],

			// normal, tangent and binormal vectors

		"	#ifdef USE_SKINNING",

		"		vNormal = normalize( normalMatrix * skinnedNormal.xyz );",

		"		vec4 skinnedTangent = skinMatrix * vec4( tangent.xyz, 0.0 );",
		"		vTangent = normalize( normalMatrix * skinnedTangent.xyz );",

		"	#else",

		"		vNormal = normalize( normalMatrix * normal );",
		"		vTangent = normalize( normalMatrix * tangent.xyz );",

		"	#endif",

		"	vBinormal = normalize( cross( vNormal, vTangent ) * tangent.w );",

		"	vUv = uv * uRepeat + uOffset;",

			// displacement mapping

		"	vec3 displacedPosition;",

		"	#ifdef VERTEX_TEXTURES",

		"		if ( enableDisplacement ) {",

		"			vec3 dv = texture2D( tDisplacement, uv ).xyz;",
		"			float df = uDisplacementScale * dv.x + uDisplacementBias;",
		"			displacedPosition = position + normalize( normal ) * df;",

		"		} else {",

		"			#ifdef USE_SKINNING",

		"				vec4 skinVertex = bindMatrix * vec4( position, 1.0 );",

		"				vec4 skinned = vec4( 0.0 );",
		"				skinned += boneMatX * skinVertex * skinWeight.x;",
		"				skinned += boneMatY * skinVertex * skinWeight.y;",
		"				skinned += boneMatZ * skinVertex * skinWeight.z;",
		"				skinned += boneMatW * skinVertex * skinWeight.w;",
		"				skinned  = bindMatrixInverse * skinned;",

		"				displacedPosition = skinned.xyz;",

		"			#else",

		"				displacedPosition = position;",

		"			#endif",

		"		}",

		"	#else",

		"		#ifdef USE_SKINNING",

		"			vec4 skinVertex = bindMatrix * vec4( position, 1.0 );",

		"			vec4 skinned = vec4( 0.0 );",
		"			skinned += boneMatX * skinVertex * skinWeight.x;",
		"			skinned += boneMatY * skinVertex * skinWeight.y;",
		"			skinned += boneMatZ * skinVertex * skinWeight.z;",
		"			skinned += boneMatW * skinVertex * skinWeight.w;",
		"			skinned  = bindMatrixInverse * skinned;",

		"			displacedPosition = skinned.xyz;",

		"		#else",

		"			displacedPosition = position;",

		"		#endif",

		"	#endif",

			//

		"	vec4 mvPosition = modelViewMatrix * vec4( displacedPosition, 1.0 );",
		"	vec4 worldPosition = modelMatrix * vec4( displacedPosition, 1.0 );",

		"	gl_Position = projectionMatrix * mvPosition;",

			THREE.ShaderChunk[ "logdepthbuf_vertex" ],

			//

		"	vWorldPosition = worldPosition.xyz;",
		"	vViewPosition = -mvPosition.xyz;",

			// shadows

		"	#ifdef USE_SHADOWMAP",

		"		for( int i = 0; i < MAX_SHADOWS; i ++ ) {",

		"			vShadowCoord[ i ] = shadowMatrix[ i ] * worldPosition;",

		"		}",

		"	#endif",

		"}"

	].join("\n")

};<|MERGE_RESOLUTION|>--- conflicted
+++ resolved
@@ -387,19 +387,11 @@
 
 		"	#ifdef METAL",
 
-<<<<<<< HEAD
-		"		outgoingLight.xyz += diffuseColor.xyz * ( totalDiffuseLight + ambientLightColor * ambient + totalSpecularLight );",
+		"		outgoingLight.xyz += diffuseColor.xyz * ( totalDiffuseLight + ambientLightColor * diffuse + totalSpecularLight );",
 
 		"	#else",
 
-		"		outgoingLight.xyz += diffuseColor.xyz * ( totalDiffuseLight + ambientLightColor * ambient ) + totalSpecularLight;",
-=======
-		"		gl_FragColor.xyz = gl_FragColor.xyz * ( totalDiffuse + ambientLightColor * diffuse + totalSpecular );",
-
-		"	#else",
-
-		"		gl_FragColor.xyz = gl_FragColor.xyz * ( totalDiffuse + ambientLightColor * diffuse ) + totalSpecular;",
->>>>>>> 0f7e38e7
+		"		outgoingLight.xyz += diffuseColor.xyz * ( totalDiffuseLight + ambientLightColor * diffuse ) + totalSpecularLight;",
 
 		"	#endif",
 
