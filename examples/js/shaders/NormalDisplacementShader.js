--- conflicted
+++ resolved
@@ -134,7 +134,7 @@
 		"void main() {",
 			THREE.ShaderChunk[ "logdepthbuf_fragment" ],
 
-		"   vec3 outgoingLight = vec3( 0.0, 0.0, 0.0 );",	// outgoing light does not have an alpha, the surface does
+		"	vec3 outgoingLight = vec3( 0.0 );",	// outgoing light does not have an alpha, the surface does
 		"	vec4 diffuseColor = vec4( diffuse, opacity );",
 
 		"	vec3 specularTex = vec3( 1.0 );",
@@ -344,12 +344,6 @@
 
 		"	#if MAX_HEMI_LIGHTS > 0",
 
-<<<<<<< HEAD
-		"		vec3 hemiDiffuse = vec3( 0.0 );",
-		"		vec3 hemiSpecular = vec3( 0.0 );",
-
-=======
->>>>>>> 2d218c64
 		"		for( int i = 0; i < MAX_HEMI_LIGHTS; i ++ ) {",
 
 		"			vec4 lDirection = viewMatrix * vec4( hemisphereLightDirection[ i ], 0.0 );",
@@ -432,7 +426,6 @@
 			THREE.ShaderChunk[ "fog_fragment" ],
 
 		"	gl_FragColor = vec4( outgoingLight, diffuseColor.a );",	// TODO, this should be pre-multiplied to allow for bright highlights on very transparent objects
-
 
 		"}"
 
