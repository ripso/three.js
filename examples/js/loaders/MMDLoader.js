/**
 * @author takahiro / https://github.com/takahirox
 *
 * Dependencies
 *  - charset-encoder-js https://github.com/takahirox/charset-encoder-js
 *
 *
 * This loader loads and parses PMD/PMX and VMD binary files
 * then creates mesh for Three.js.
 *
 * PMD/PMX is a model data format and VMD is a motion data format
 * used in MMD(Miku Miku Dance).
 *
 * MMD is a 3D CG animation tool which is popular in Japan.
 *
 *
 * MMD official site
 *  http://www.geocities.jp/higuchuu4/index_e.htm
 *
 * PMD, VMD format
 *  http://blog.goo.ne.jp/torisu_tetosuki/e/209ad341d3ece2b1b4df24abf619d6e4
 *
 * PMX format
 *  http://gulshan-i-raz.geo.jp/labs/2012/10/17/pmx-format1/
 *
 * Model data requirements
 *  - convert .tga files to .png files if exist. (Should I use THREE.TGALoader?)
 *  - resize the texture image files to power_of_2*power_of_2
 *
 *
 * TODO
 *  - separate model/vmd loaders.
 *  - multi vmd files support.
 *  - edge(outline) support.
 *  - culling support.
 *  - toon(cel) shadering support.
 *  - add-sphere-mapping support.
 *  - camera motion in vmd support.
 *  - light motion in vmd support.
 *  - music support.
 *  - make own shader for the performance and functionarity.
 *  - SDEF support.
 *  - uv/material/bone morphing support.
 *  - tga file loading support.
 *  - supply skinning support.
 *  - shadow support.
 */

THREE.MMDLoader = function ( showStatus, manager ) {

	THREE.Loader.call( this, showStatus );
	this.manager = ( manager !== undefined ) ? manager : THREE.DefaultLoadingManager;

};

THREE.MMDLoader.prototype = Object.create( THREE.Loader.prototype );
THREE.MMDLoader.prototype.constructor = THREE.MMDLoader;

THREE.MMDLoader.prototype.extractExtension = function ( url ) {

	var index = url.lastIndexOf( '.' );

	if ( index < 0 ) {

		return null;

	}

	return url.slice( index + 1 );

};

THREE.MMDLoader.prototype.load = function ( modelUrl, vmdUrl, callback, onProgress, onError ) {

	var texturePath = this.extractUrlBase( modelUrl );
	var modelExtension = this.extractExtension( modelUrl );
	this.loadModelFile( modelUrl, vmdUrl, texturePath, modelExtension, callback, onProgress, onError );

};

THREE.MMDLoader.prototype.loadFileAsBuffer = function ( url, onLoad, onProgress, onError ) {

	var loader = new THREE.XHRLoader( this.manager );
	loader.setCrossOrigin( this.crossOrigin );
	loader.setResponseType( 'arraybuffer' );
	loader.load( url, function ( buffer ) {

		onLoad( buffer );

	}, onProgress, onError );

};

THREE.MMDLoader.prototype.loadModelFile = function ( modelUrl, vmdUrl, texturePath, modelExtension, callback, onProgress, onError ) {

	var scope = this;

	this.loadFileAsBuffer( modelUrl, function ( buffer ) {

		scope.loadVmdFile( buffer, vmdUrl, texturePath, modelExtension, callback, onProgress, onError );

	}, onProgress, onError );

};

THREE.MMDLoader.prototype.loadVmdFile = function ( modelBuffer, vmdUrl, texturePath, modelExtension, callback, onProgress, onError ) {

	var scope = this;

	if ( ! vmdUrl ) {

		scope.parse( modelBuffer, null, texturePath, modelExtension, callback );
		return;

	}

	this.loadFileAsBuffer( vmdUrl, function ( buffer ) {

		scope.parse( modelBuffer, buffer, texturePath, modelExtension, callback );

	}, onProgress, onError );

};

THREE.MMDLoader.prototype.parse = function ( modelBuffer, vmdBuffer, texturePath, modelExtension, callback ) {

	var model = this.parseModel( modelBuffer, modelExtension );
	var vmd = vmdBuffer !== null ? this.parseVmd( vmdBuffer ) : null;
	var mesh = this.createMesh( model, vmd, texturePath );
	callback( mesh );

};

THREE.MMDLoader.prototype.parseModel = function ( buffer, modelExtension ) {

	// Should I judge from model data header?
	switch( modelExtension.toLowerCase() ) {

		case 'pmd':
			return this.parsePmd( buffer );

		case 'pmx':
			return this.parsePmx( buffer );

		default:
			throw 'extension ' + modelExtension + ' is not supported.';

	}


};

THREE.MMDLoader.prototype.parsePmd = function ( buffer ) {

	var scope = this;
	var pmd = {};
	var dv = new THREE.MMDLoader.DataView( buffer );

	pmd.metadata = {};
	pmd.metadata.format = 'pmd';

	var parseHeader = function () {

		var metadata = pmd.metadata;
		metadata.magic = dv.getChars( 3 );

		if ( metadata.magic !== 'Pmd' ) {

			throw 'PMD file magic is not Pmd, but ' + metadata.magic;

		}

		metadata.version = dv.getFloat32();
		metadata.modelName = dv.getSjisStringsAsUnicode( 20 );
		metadata.comment = dv.getSjisStringsAsUnicode( 256 );

	};

	var parseVertices = function () {

		var parseVertex = function () {

			var p = {};
			p.position = dv.getFloat32Array( 3 );
			p.normal = dv.getFloat32Array( 3 );
			p.uv = dv.getFloat32Array( 2 );
			p.skinIndices = dv.getUint16Array( 2 );
			p.skinWeights = [ dv.getUint8() / 100 ];
			p.skinWeights.push( 1.0 - p.skinWeights[ 0 ] );
			p.edgeFlag = dv.getUint8();
			return p;

		};

		var metadata = pmd.metadata;
		metadata.vertexCount = dv.getUint32();

		pmd.vertices = [];

		for ( var i = 0; i < metadata.vertexCount; i++ ) {

			pmd.vertices.push( parseVertex() );

		}

	};

	var parseFaces = function () {

		var parseFace = function () {

			var p = {};
			p.indices = dv.getUint16Array( 3 );
			return p;

		};

		var metadata = pmd.metadata;
		metadata.faceCount = dv.getUint32() / 3;

		pmd.faces = [];

		for ( var i = 0; i < metadata.faceCount; i++ ) {

			pmd.faces.push( parseFace() );

		}

	};

	var parseMaterials = function () {

		var parseMaterial = function () {

			var p = {};
			p.diffuse = dv.getFloat32Array( 4 );
			p.shiness = dv.getFloat32();
			p.specular = dv.getFloat32Array( 3 );
			p.emissive = dv.getFloat32Array( 3 );
			p.toonIndex = dv.getUint8();
			p.edgeFlag = dv.getUint8();
			p.faceCount = dv.getUint32() / 3;
			p.fileName = dv.getChars( 20 );
			return p;

		};

		var metadata = pmd.metadata;
		metadata.materialCount = dv.getUint32();

		pmd.materials = [];

		for ( var i = 0; i < metadata.materialCount; i++ ) {

			pmd.materials.push( parseMaterial() );

		}

	};

	var parseBones = function () {

		var parseBone = function () {

			var p = {};
			// Skinning animation doesn't work when bone name is Japanese Unicode in r73.
			// So using charcode strings as workaround and keep original strings in .originalName.
			p.originalName = dv.getSjisStringsAsUnicode( 20 );
			p.name = dv.toCharcodeStrings( p.originalName );
			p.parentIndex = dv.getInt16();
			p.tailIndex = dv.getInt16();
			p.type = dv.getUint8();
			p.ikIndex = dv.getInt16();
			p.position = dv.getFloat32Array( 3 );
			return p;

		};

		var metadata = pmd.metadata;
		metadata.boneCount = dv.getUint16();

		pmd.bones = [];

		for ( var i = 0; i < metadata.boneCount; i++ ) {

			pmd.bones.push( parseBone() );

		}

	};

	var parseIks = function () {

		var parseIk = function () {

			var p = {};
			p.target = dv.getUint16();
			p.effector = dv.getUint16();
			p.linkCount = dv.getUint8();
			p.iteration = dv.getUint16();
			p.maxAngle = dv.getFloat32();

			p.links = [];
			for ( var i = 0; i < p.linkCount; i++ ) {

				var link = {}
				link.index = dv.getUint16();
				p.links.push( link );

			}

			return p;

		};

		var metadata = pmd.metadata;
		metadata.ikCount = dv.getUint16();

		pmd.iks = [];

		for ( var i = 0; i < metadata.ikCount; i++ ) {

			pmd.iks.push( parseIk() );

		}

	};

	var parseMorphs = function () {

		var parseMorph = function () {

			var p = {};
			p.name = dv.getSjisStringsAsUnicode( 20 );
			p.elementCount = dv.getUint32();
			p.type = dv.getUint8();

			p.elements = [];
			for ( var i = 0; i < p.elementCount; i++ ) {

				p.elements.push( {
					index: dv.getUint32(),
					position: dv.getFloat32Array( 3 )
				} ) ;

			}

			return p;

		};

		var metadata = pmd.metadata;
		metadata.morphCount = dv.getUint16();

		pmd.morphs = [];

		for ( var i = 0; i < metadata.morphCount; i++ ) {

			pmd.morphs.push( parseMorph() );

		}


	};

	var parseMorphFrames = function () {

		var parseMorphFrame = function () {

			var p = {};
			p.index = dv.getUint16();
			return p;

		};

		var metadata = pmd.metadata;
		metadata.morphFrameCount = dv.getUint8();

		pmd.morphFrames = [];

		for ( var i = 0; i < metadata.morphFrameCount; i++ ) {

			pmd.morphFrames.push( parseMorphFrame() );

		}

	};

	var parseBoneFrameNames = function () {

		var parseBoneFrameName = function () {

			var p = {};
			p.name = dv.getSjisStringsAsUnicode( 50 );
			return p;

		};

		var metadata = pmd.metadata;
		metadata.boneFrameNameCount = dv.getUint8();

		pmd.boneFrameNames = [];

		for ( var i = 0; i < metadata.boneFrameNameCount; i++ ) {

			pmd.boneFrameNames.push( parseBoneFrameName() );

		}

	};

	var parseBoneFrames = function () {

		var parseBoneFrame = function () {

			var p = {};
			p.boneIndex = dv.getInt16();
			p.frameIndex = dv.getUint8();
			return p;

		};

		var metadata = pmd.metadata;
		metadata.boneFrameCount = dv.getUint32();

		pmd.boneFrames = [];

		for ( var i = 0; i < metadata.boneFrameCount; i++ ) {

			pmd.boneFrames.push( parseBoneFrame() );

		}

	};

	var parseEnglishHeader = function () {

		var metadata = pmd.metadata;
		metadata.englishCompatibility = dv.getUint8();

		if ( metadata.englishCompatibility > 0 ) {

			metadata.englishModelName = dv.getSjisStringsAsUnicode( 20 );
			metadata.englishComment = dv.getSjisStringsAsUnicode( 256 );

		}

	};

	var parseEnglishBoneNames = function () {

		var parseEnglishBoneName = function () {

			var p = {};
			p.name = dv.getSjisStringsAsUnicode( 20 );
			return p;

		};

		var metadata = pmd.metadata;

		if ( metadata.englishCompatibility === 0 ) {

			return;

		}

		pmd.englishBoneNames = [];

		for ( var i = 0; i < metadata.boneCount; i++ ) {

			pmd.englishBoneNames.push( parseEnglishBoneName() );

		}

	};

	var parseEnglishMorphNames = function () {

		var parseEnglishMorphName = function () {

			var p = {};
			p.name = dv.getSjisStringsAsUnicode( 20 );
			return p;

		};

		var metadata = pmd.metadata;

		if ( metadata.englishCompatibility === 0 ) {

			return;

		}

		pmd.englishMorphNames = [];

		for ( var i = 0; i < metadata.morphCount - 1; i++ ) {

			pmd.englishMorphNames.push( parseEnglishMorphName() );

		}

	};

	var parseEnglishBoneFrameNames = function () {

		var parseEnglishBoneFrameName = function () {

			var p = {};
			p.name = dv.getSjisStringsAsUnicode( 50 );
			return p;

		};

		var metadata = pmd.metadata;

		if ( metadata.englishCompatibility === 0 ) {

			return;

		}

		pmd.englishBoneFrameNames = [];

		for ( var i = 0; i < metadata.boneFrameNameCount; i++ ) {

			pmd.englishBoneFrameNames.push( parseEnglishBoneFrameName() );

		}

	};

	var parseToonTextures = function () {

		var parseToonTexture = function () {

			var p = {};
			p.fileName = dv.getSjisStringsAsUnicode( 100 );
			return p;

		};

		pmd.toonTextures = [];

		for ( var i = 0; i < 10; i++ ) {

			pmd.toonTextures.push( parseToonTexture() );

		}

	};

	var parseRigidBodies = function () {

		var parseRigidBody = function () {

			var p = {};
			p.name = dv.getSjisStringsAsUnicode( 20 );
			p.boneIndex = dv.getInt16();
			p.groupIndex = dv.getUint8();
			p.groupTarget = dv.getUint16();
			p.shapeType = dv.getUint8();
			p.width = dv.getFloat32();
			p.height = dv.getFloat32();
			p.depth = dv.getFloat32();
			p.position = dv.getFloat32Array( 3 );
			p.rotation = dv.getFloat32Array( 3 );
			p.weight = dv.getFloat32();
			p.positionDamping = dv.getFloat32();
			p.rotationDamping = dv.getFloat32();
			p.restriction = dv.getFloat32();
			p.friction = dv.getFloat32();
			p.type = dv.getUint8();
			return p;

		};

		var metadata = pmd.metadata;
		metadata.rigidBodyCount = dv.getUint32();

		pmd.rigidBodies = [];

		for ( var i = 0; i < metadata.rigidBodyCount; i++ ) {

			pmd.rigidBodies.push( parseRigidBody() );

		}

	};

	var parseConstraints = function () {

		var parseConstraint = function () {

			var p = {};
			p.name = dv.getSjisStringsAsUnicode( 20 );
			p.rigidBodyIndex1 = dv.getUint32();
			p.rigidBodyIndex2 = dv.getUint32();
			p.position = dv.getFloat32Array( 3 );
			p.rotation = dv.getFloat32Array( 3 );
			p.translationLimitation1 = dv.getFloat32Array( 3 );
			p.translationLimitation2 = dv.getFloat32Array( 3 );
			p.rotationLimitation1 = dv.getFloat32Array( 3 );
			p.rotationLimitation2 = dv.getFloat32Array( 3 );
			p.springPosition = dv.getFloat32Array( 3 );
			p.springRotation = dv.getFloat32Array( 3 );
			return p;

		};

		var metadata = pmd.metadata;
		metadata.constraintCount = dv.getUint32();

		pmd.constraints = [];

		for ( var i = 0; i < metadata.constraintCount; i++ ) {

			pmd.constraints.push( parseConstraint() );

		}

	};

	parseHeader();
	parseVertices();
	parseFaces();
	parseMaterials();
	parseBones();
	parseIks();
	parseMorphs();
	parseMorphFrames();
	parseBoneFrameNames();
	parseBoneFrames();
	parseEnglishHeader();
	parseEnglishBoneNames();
	parseEnglishMorphNames();
	parseEnglishBoneFrameNames();
	parseToonTextures();
	parseRigidBodies();
	parseConstraints();

	// console.log( pmd ); // for console debug

	return pmd;

};

THREE.MMDLoader.prototype.parsePmx = function ( buffer ) {

	var scope = this;
	var pmx = {};
	var dv = new THREE.MMDLoader.DataView( buffer );

	pmx.metadata = {};
	pmx.metadata.format = 'pmx';

	var parseHeader = function () {

		var metadata = pmx.metadata;
		metadata.magic = dv.getChars( 4 );

		// Note: don't remove the last blank space.
		if ( metadata.magic !== 'PMX ' ) {

			throw 'PMX file magic is not PMX , but ' + metadata.magic;

		}

		metadata.version = dv.getFloat32();

		if ( metadata.version !== 2.0 && metadata.version !== 2.1 ) {

			throw 'PMX version ' + metadata.version + ' is not supported.';

		}

		metadata.headerSize = dv.getUint8();
		metadata.encoding = dv.getUint8();
		metadata.additionalUvNum = dv.getUint8();
		metadata.vertexIndexSize = dv.getUint8();
		metadata.textureIndexSize = dv.getUint8();
		metadata.materialIndexSize = dv.getUint8();
		metadata.boneIndexSize = dv.getUint8();
		metadata.morphIndexSize = dv.getUint8();
		metadata.rigidBodyIndexSize = dv.getUint8();
		metadata.modelName = dv.getTextBuffer();
		metadata.englishModelName = dv.getTextBuffer();
		metadata.comment = dv.getTextBuffer();
		metadata.englishComment = dv.getTextBuffer();

	};

	var parseVertices = function () {

		var parseVertex = function () {

			var p = {};
			p.position = dv.getFloat32Array( 3 );
			p.normal = dv.getFloat32Array( 3 );
			p.uv = dv.getFloat32Array( 2 );

			p.auvs = [];

			for ( var i = 0; i < pmx.metadata.additionalUvNum; i++ ) {

				p.auvs.push( dv.getFloat32Array( 4 ) );

			}

			p.type = dv.getUint8();

			var indexSize = metadata.vertexIndexSize;

			if ( p.type === 0 ) {  // BDEF1

				p.skinIndices = dv.getNumberArray( indexSize, 1 );
				p.skinWeights = [ 1.0 ];

			} else if ( p.type === 1 ) {  // BDEF2

				p.skinIndices = dv.getNumberArray( indexSize, 2 );
				p.skinWeights = dv.getFloat32Array( 1 );
				p.skinWeights.push( 1.0 - p.skinWeights[ 0 ] );

			} else if ( p.type === 2 ) {  // BDEF4

				p.skinIndices = dv.getNumberArray( indexSize, 4 );
				p.skinWeights = dv.getFloat32Array( 4 );

			} else if ( p.type === 3 ) {  // SDEF

				p.skinIndices = dv.getNumberArray( indexSize, 2 );
				p.skinWeights = dv.getFloat32Array( 1 );
				p.skinWeights.push( 1.0 - p.skinWeights[ 0 ] );

				p.skinC = dv.getFloat32Array( 3 );
				p.skinR0 = dv.getFloat32Array( 3 );
				p.skinR1 = dv.getFloat32Array( 3 );

				// SDEF is not supported yet and is handled as BDEF2 so far.
				// TODO: SDEF support
				p.type = 1;

			} else {

				throw 'unsupport bone type ' + p.type + ' exception.';

			}

			p.edgeRatio = dv.getFloat32();
			return p;

		};

		var metadata = pmx.metadata;
		metadata.vertexCount = dv.getUint32();

		pmx.vertices = [];

		for ( var i = 0; i < metadata.vertexCount; i++ ) {

			pmx.vertices.push( parseVertex() );

		}

	};

	var parseFaces = function () {

		var parseFace = function () {

			var p = {};
			p.indices = dv.getNumberArray( metadata.vertexIndexSize, 3 );
			return p;

		};

		var metadata = pmx.metadata;
		metadata.faceCount = dv.getUint32() / 3;

		pmx.faces = [];

		for ( var i = 0; i < metadata.faceCount; i++ ) {

			pmx.faces.push( parseFace() );

		}

	};

	var parseTextures = function () {

		var parseTexture = function () {

			return dv.getTextBuffer();

		};

		var metadata = pmx.metadata;
		metadata.textureCount = dv.getUint32();

		pmx.textures = [];

		for ( var i = 0; i < metadata.textureCount; i++ ) {

			pmx.textures.push( parseTexture() );

		}

	};

	var parseMaterials = function () {

		var parseMaterial = function () {

			var p = {};
			p.name = dv.getTextBuffer();
			p.englishName = dv.getTextBuffer();
			p.diffuse = dv.getFloat32Array( 4 );
			p.specular = dv.getFloat32Array( 3 );
			p.shiness = dv.getFloat32();
			p.emissive = dv.getFloat32Array( 3 );
			p.flag = dv.getUint8();
			p.edgeColor = dv.getFloat32Array( 4 );
			p.edgeSize = dv.getFloat32();
			p.textureIndex = dv.getNumber( pmx.metadata.textureIndexSize );
			p.envTextureIndex = dv.getNumber( pmx.metadata.textureIndexSize );
			p.envFlag = dv.getUint8();
			p.toonFlag = dv.getUint8();

			if ( p.toonFlag === 0 ) {

				p.toonTextureIndex = dv.getNumber( pmx.metadata.textureIndexSize );

			} else if ( p.toonFlag === 1 ) {

				p.toonTextureIndex = dv.getUint8();

			} else {

				throw 'unknown toon flag ' + p.toonFlag + ' exception.';

			}

			p.comment = dv.getTextBuffer();
			p.faceCount = dv.getUint32() / 3;
			return p;

		};

		var metadata = pmx.metadata;
		metadata.materialCount = dv.getUint32();

		pmx.materials = [];

		for ( var i = 0; i < metadata.materialCount; i++ ) {

			pmx.materials.push( parseMaterial() );

		}

	};

	var parseBones = function () {

		var parseBone = function () {

			var p = {};
			// Skinning animation doesn't work when bone name is Japanese Unicode in r73.
			// So using charcode strings as workaround and keep original strings in .originalName.
			p.originalName = dv.getTextBuffer();
			p.name = dv.toCharcodeStrings( p.originalName );
			p.englishName = dv.getTextBuffer();
			p.position = dv.getFloat32Array( 3 );
			p.parentIndex = dv.getNumber( pmx.metadata.boneIndexSize );
			p.transformationClass = dv.getUint32();
			p.flag = dv.getUint16();

			if ( p.flag & 0x1 ) {

				p.connectIndex = dv.getNumber( pmx.metadata.boneIndexSize );

			} else {

				p.offsetPosition = dv.getFloat32Array( 3 );

			}

			if ( p.flag & 0x100 || p.flag & 0x200 ) {

				p.supplyParentIndex = dv.getNumber( pmx.metadata.boneIndexSize );
				p.supplyRatio = dv.getFloat32();

			}

			if ( p.flag & 0x400 ) {

				p.fixAxis = dv.getFloat32Array( 3 );

			}

			if ( p.flag & 0x800 ) {

				p.localXVector = dv.getFloat32Array( 3 );
				p.localZVector = dv.getFloat32Array( 3 );

			}

			if ( p.flag & 0x2000 ) {

				p.key = dv.getUint32();

			}

			if ( p.flag & 0x20 ) {

				var ik = {};

				ik.effector = dv.getNumber( pmx.metadata.boneIndexSize );
				ik.target = null;
				ik.iteration = dv.getUint32();
				ik.maxAngle = dv.getFloat32();
				ik.linkCount = dv.getUint32();
				ik.links = [];

				for ( var i = 0; i < ik.linkCount; i++ ) {

					var link = {};
					link.index = dv.getNumber( pmx.metadata.boneIndexSize );
					link.angleLimitation = dv.getUint8();

					if ( link.angleLimitation === 1 ) {

						link.lowerLimitationAngle = dv.getFloat32Array( 3 );
						link.upperLimitationAngle = dv.getFloat32Array( 3 );

					}

					ik.links.push( link );

				}

				p.ik = ik;
			}

			return p;

		};

		var metadata = pmx.metadata;
		metadata.boneCount = dv.getUint32();

		pmx.bones = [];

		for ( var i = 0; i < metadata.boneCount; i++ ) {

			pmx.bones.push( parseBone() );

		}

	};

	var parseMorphs = function () {

		var parseMorph = function () {

			var p = {};
			p.name = dv.getTextBuffer();
			p.englishName = dv.getTextBuffer();
			p.panel = dv.getUint8();
			p.type = dv.getUint8();
			p.elementCount = dv.getUint32();
			p.elements = [];

			for ( var i = 0; i < p.elementCount; i++ ) {

				if ( p.type === 0 ) {  // group morph

					var m = {};
					m.index = dv.getNumber( pmx.metadata.morphIndexSize );
					m.ratio = dv.getFloat32();
					p.elements.push( m );

				} else if ( p.type === 1 ) {  // vertex morph

					var m = {};
					m.index = dv.getNumber( pmx.metadata.vertexIndexSize );
					m.position = dv.getFloat32Array( 3 );
					p.elements.push( m );

				} else if ( p.type === 2 ) {  // bone morph

					var m = {};
					m.index = dv.getNumber( pmx.metadata.boneIndexSize );
					m.position = dv.getFloat32Array( 3 );
					m.rotation = dv.getFloat32Array( 4 );
					p.elements.push( m );

				} else if ( p.type === 3 ) {  // uv morph

					var m = {};
					m.index = dv.getNumber( pmx.metadata.vertexIndexSize );
					m.uv = dv.getFloat32Array( 4 );
					p.elements.push( m );

				} else if ( p.type === 8 ) {  // material morph

					var m = {};
					m.index = dv.getNumber( pmx.metadata.materialIndexSize );
					m.type = dv.getUint8();
					m.diffuse = dv.getFloat32Array( 4 );
					m.specular = dv.getFloat32Array( 3 );
					m.shiness = dv.getFloat32();
					m.emissive = dv.getFloat32Array( 3 );
					m.edgeColor = dv.getFloat32Array( 4 );
					m.edgeSize = dv.getFloat32();
					m.textureColor = dv.getFloat32Array( 4 );
					m.sphereTextureColor = dv.getFloat32Array( 4 );
					m.toonColor = dv.getFloat32Array( 4 );
					p.elements.push( m );

				}

			}

			return p;

		};

		var metadata = pmx.metadata;
		metadata.morphCount = dv.getUint32();

		pmx.morphs = [];

		for ( var i = 0; i < metadata.morphCount; i++ ) {

			pmx.morphs.push( parseMorph() );

		}


	};

	var parseFrames = function () {

		var parseFrame = function () {

			var p = {};
			p.name = dv.getTextBuffer();
			p.englishName = dv.getTextBuffer();
			p.type = dv.getUint8();
			p.elementCount = dv.getUint32();
			p.elements = [];

			for ( var i = 0; i < p.elementCount; i++ ) {

				var e = {};
				e.target = dv.getUint8();
				e.index = ( e.target === 0 ) ? dv.getNumber( pmx.metadata.boneIndexSize ) : dv.getNumber( pmx.metadata.morphIndexSize );
				p.elements.push( e );

			}

			return p;

		};

		var metadata = pmx.metadata;
		metadata.frameCount = dv.getUint32();

		pmx.frames = [];

		for ( var i = 0; i < metadata.frameCount; i++ ) {

			pmx.frames.push( parseFrame() );

		}

	};

	var parseRigidBodies = function () {

		var parseRigidBody = function () {

			var p = {};
			p.name = dv.getTextBuffer();
			p.englishName = dv.getTextBuffer();
			p.boneIndex = dv.getNumber( pmx.metadata.boneIndexSize );
			p.groupIndex = dv.getUint8();
			p.groupTarget = dv.getUint16();
			p.shapeType = dv.getUint8();
			p.width = dv.getFloat32();
			p.height = dv.getFloat32();
			p.depth = dv.getFloat32();
			p.position = dv.getFloat32Array( 3 );
			p.rotation = dv.getFloat32Array( 3 );
			p.weight = dv.getFloat32();
			p.positionDamping = dv.getFloat32();
			p.rotationDamping = dv.getFloat32();
			p.restriction = dv.getFloat32();
			p.friction = dv.getFloat32();
			p.type = dv.getUint8();
			return p;

		};

		var metadata = pmx.metadata;
		metadata.rigidBodyCount = dv.getUint32();

		pmx.rigidBodies = [];

		for ( var i = 0; i < metadata.rigidBodyCount; i++ ) {

			pmx.rigidBodies.push( parseRigidBody() );

		}

	};

	var parseConstraints = function () {

		var parseConstraint = function () {

			var p = {};
			p.name = dv.getTextBuffer();
			p.englishName = dv.getTextBuffer();
			p.type = dv.getUint8();
			p.rigidBodyIndex1 = dv.getNumber( pmx.metadata.rigidBodyIndexSize );
			p.rigidBodyIndex2 = dv.getNumber( pmx.metadata.rigidBodyIndexSize );
			p.position = dv.getFloat32Array( 3 );
			p.rotation = dv.getFloat32Array( 3 );
			p.translationLimitation1 = dv.getFloat32Array( 3 );
			p.translationLimitation2 = dv.getFloat32Array( 3 );
			p.rotationLimitation1 = dv.getFloat32Array( 3 );
			p.rotationLimitation2 = dv.getFloat32Array( 3 );
			p.springPosition = dv.getFloat32Array( 3 );
			p.springRotation = dv.getFloat32Array( 3 );
			return p;

		};

		var metadata = pmx.metadata;
		metadata.constraintCount = dv.getUint32();

		pmx.constraints = [];

		for ( var i = 0; i < metadata.constraintCount; i++ ) {

			pmx.constraints.push( parseConstraint() );

		}

	};

	parseHeader();
	parseVertices();
	parseFaces();
	parseTextures();
	parseMaterials();
	parseBones();
	parseMorphs();
	parseFrames();
	parseRigidBodies();
	parseConstraints();

	// console.log( pmx ); // for console debug

	return pmx;

};

THREE.MMDLoader.prototype.parseVmd = function ( buffer ) {

	var scope = this;
	var vmd = {};
	var dv = new THREE.MMDLoader.DataView( buffer );

	vmd.metadata = {};

	var parseHeader = function () {

		var metadata = vmd.metadata;
		metadata.magic = dv.getChars( 30 );

		if ( metadata.magic !== 'Vocaloid Motion Data 0002' ) {

			throw 'VMD file magic is not Vocaloid Motion Data 0002, but ' + metadata.magic;

		}

		metadata.name = dv.getSjisStringsAsUnicode( 20 );

	};

	var parseMotions = function () {

		var parseMotion = function () {

			var p = {};
			// Skinning animation doesn't work when bone name is Japanese Unicode in r73.
			// So using charcode strings as workaround and keep original strings in .originalName.
			p.originalBoneName = dv.getSjisStringsAsUnicode( 15 );
			p.boneName = dv.toCharcodeStrings( p.originalBoneName );
			p.frameNum = dv.getUint32();
			p.position = dv.getFloat32Array( 3 );
			p.rotation = dv.getFloat32Array( 4 );
			p.interpolation = dv.getUint8Array( 64 );

			return p;

		};

		var metadata = vmd.metadata;
		metadata.motionCount = dv.getUint32();

		vmd.motions = [];
		for ( var i = 0; i < metadata.motionCount; i++ ) {

			vmd.motions.push( parseMotion() );

		}

	};

	var parseMorphs = function () {

		var parseMorph = function () {

			var p = {};
			p.morphName = dv.getSjisStringsAsUnicode( 15 );
			p.frameNum = dv.getUint32();
			p.weight = dv.getFloat32();
			return p;

		};

		var metadata = vmd.metadata;
		metadata.morphCount = dv.getUint32();

		vmd.morphs = [];
		for ( var i = 0; i < metadata.morphCount; i++ ) {

			vmd.morphs.push( parseMorph() );

		}

	};

	parseHeader();
	parseMotions();
	parseMorphs();

	return vmd;

};

// maybe better to create json and then use JSONLoader...
THREE.MMDLoader.prototype.createMesh = function ( model, vmd, texturePath, onProgress, onError ) {

	var scope = this;
	var geometry = new THREE.Geometry();
        var material = new THREE.MeshFaceMaterial();

	var leftToRight = function() {

		var convertVector = function ( v ) {

			v[ 2 ] = -v[ 2 ];

		};

		var convertQuaternion = function ( q ) {

			q[ 0 ] = -q[ 0 ];
			q[ 1 ] = -q[ 1 ];

		};

		var convertEuler = function ( r ) {

			r[ 0 ] = -r[ 0 ];
			r[ 1 ] = -r[ 1 ];

		};

		var convertIndexOrder = function ( p ) {

			var tmp = p[ 2 ];
			p[ 2 ] = p[ 0 ];
			p[ 0 ] = tmp;

		};

		var convertVectorRange = function ( v1, v2 ) {

			var tmp = -v2[ 2 ];
			v2[ 2 ] = -v1[ 2 ];
			v1[ 2 ] = tmp;

		};

		var convertEulerRange = function ( r1, r2 ) {

			var tmp1 = -r2[ 0 ];
			var tmp2 = -r2[ 1 ];
			r2[ 0 ] = -r1[ 0 ];
			r2[ 1 ] = -r1[ 1 ];
			r1[ 0 ] = tmp1;
			r1[ 1 ] = tmp2;

		};

		for ( var i = 0; i < model.metadata.vertexCount; i++ ) {

			convertVector( model.vertices[ i ].position );
			convertVector( model.vertices[ i ].normal );

		}

		for ( var i = 0; i < model.metadata.faceCount; i++ ) {

			convertIndexOrder( model.faces[ i ].indices );

		}

		for ( var i = 0; i < model.metadata.boneCount; i++ ) {

			convertVector( model.bones[ i ].position );

		}

		// TODO: support other morph for PMX
		for ( var i = 0; i < model.metadata.morphCount; i++ ) {

			var m = model.morphs[ i ];

			if ( model.metadata.format === 'pmx' ) {

				if ( m.type === 1 ) {

					m = m.elements;

				} else {

					continue;

				}

			}

			for ( var j = 0; j < m.elementCount; j++ ) {

				convertVector( m.elements[ j ].position );

			}

		}

		for ( var i = 0; i < model.metadata.rigidBodyCount; i++ ) {

			convertVector( model.rigidBodies[ i ].position );
			convertEuler( model.rigidBodies[ i ].rotation );

		}

		for ( var i = 0; i < model.metadata.constraintCount; i++ ) {

			convertVector( model.constraints[ i ].position );
			convertEuler( model.constraints[ i ].rotation );
			convertVectorRange( model.constraints[ i ].translationLimitation1, model.constraints[ i ].translationLimitation2 );
			convertEulerRange( model.constraints[ i ].rotationLimitation1, model.constraints[ i ].rotationLimitation2 );

		}

		if ( vmd === null ) {

			return;

		}

		for ( var i = 0; i < vmd.metadata.motionCount; i++ ) {

			convertVector( vmd.motions[ i ].position );
			convertQuaternion( vmd.motions[ i ].rotation );

		}

	};

	var initVartices = function () {

		for ( var i = 0; i < model.metadata.vertexCount; i++ ) {

			var v = model.vertices[ i ];

			geometry.vertices.push(
				new THREE.Vector3(
					v.position[ 0 ],
					v.position[ 1 ],
					v.position[ 2 ]
				)
			);

			geometry.skinIndices.push(
				new THREE.Vector4(
					v.skinIndices.length >= 1 ? v.skinIndices[ 0 ] : 0.0,
					v.skinIndices.length >= 2 ? v.skinIndices[ 1 ] : 0.0,
					v.skinIndices.length >= 3 ? v.skinIndices[ 2 ] : 0.0,
					v.skinIndices.length >= 4 ? v.skinIndices[ 3 ] : 0.0
				)
			);

			geometry.skinWeights.push(
				new THREE.Vector4(
					v.skinWeights.length >= 1 ? v.skinWeights[ 0 ] : 0.0,
					v.skinWeights.length >= 2 ? v.skinWeights[ 1 ] : 0.0,
					v.skinWeights.length >= 3 ? v.skinWeights[ 2 ] : 0.0,
					v.skinWeights.length >= 4 ? v.skinWeights[ 3 ] : 0.0
				)
			);

		}

	};

	var initFaces = function () {

		for ( var i = 0; i < model.metadata.faceCount; i++ ) {

			geometry.faces.push(
				new THREE.Face3(
					model.faces[ i ].indices[ 0 ],
					model.faces[ i ].indices[ 1 ],
					model.faces[ i ].indices[ 2 ]
				)
			);

			for ( var j = 0; j < 3; j++ ) {

				geometry.faces[ i ].vertexNormals[ j ] =
					new THREE.Vector3(
						model.vertices[ model.faces[ i ].indices[ j ] ].normal[ 0 ],
						model.vertices[ model.faces[ i ].indices[ j ] ].normal[ 1 ],
						model.vertices[ model.faces[ i ].indices[ j ] ].normal[ 2 ]
					);

			}

		}

	};

	var initBones = function () {

		var bones = [];

		for ( var i = 0; i < model.metadata.boneCount; i++ ) {

			var bone = {};
			var b = model.bones[ i ];

			bone.parent = b.parentIndex;
			bone.name = b.name;
			bone.pos = [ b.position[ 0 ], b.position[ 1 ], b.position[ 2 ] ];
			bone.rotq = [ 0, 0, 0, 1 ];
			bone.scl = [ 1, 1, 1 ];

			if ( bone.parent !== -1 ) {

				bone.pos[ 0 ] -= model.bones[ bone.parent ].position[ 0 ];
				bone.pos[ 1 ] -= model.bones[ bone.parent ].position[ 1 ];
				bone.pos[ 2 ] -= model.bones[ bone.parent ].position[ 2 ];

			}

			bones.push( bone );

		}

		geometry.bones = bones;

	};

	var initIKs = function () {

		var iks = [];

		// TODO: remove duplicated codes between PMD and PMX
		if ( model.metadata.format === 'pmd' ) {

			for ( var i = 0; i < model.metadata.ikCount; i++ ) {

				var ik = model.iks[i];
				var param = {};

				param.target = ik.target;
				param.effector = ik.effector;
				param.iteration = ik.iteration;
				param.maxAngle = ik.maxAngle * 4;
				param.links = [];

				for ( var j = 0; j < ik.links.length; j++ ) {

					var link = {};
					link.index = ik.links[ j ].index;

					// Checking with .originalName, not .name.
					// See parseBone() for the detail.
					if ( model.bones[ link.index ].originalName.indexOf( 'ひざ' ) >= 0 ) {

						link.limitation = new THREE.Vector3( 1.0, 0.0, 0.0 );

					}

					param.links.push( link );

				}

				iks.push( param );

			}

		} else {

			for ( var i = 0; i < model.metadata.boneCount; i++ ) {

				var b = model.bones[ i ];
				var ik = b.ik;

				if ( ik === undefined ) {

					continue;

				}

				var param = {};

				param.target = i;
				param.effector = ik.effector;
				param.iteration = ik.iteration;
				param.maxAngle = ik.maxAngle;
				param.links = [];

				for ( var j = 0; j < ik.links.length; j++ ) {

					var link = {};
					link.index = ik.links[ j ].index;

					if ( ik.links[ j ].angleLimitation === 1 ) {

						link.limitation = new THREE.Vector3( 1.0, 0.0, 0.0 );
						// TODO: use limitation angles
						// link.lowerLimitationAngle;
						// link.upperLimitationAngle;

					}

					param.links.push( link );

				}

				iks.push( param );

			}

		}

		geometry.iks = iks;

	};

	var initMorphs = function () {

		function updateVertex ( params, index, v, ratio ) {

			params.vertices[ index ].x += v.position[ 0 ] * ratio;
			params.vertices[ index ].y += v.position[ 1 ] * ratio;
			params.vertices[ index ].z += v.position[ 2 ] * ratio;

		};

		function updateVertices ( params, m, ratio ) {

			for ( var i = 0; i < m.elementCount; i++ ) {

				var v = m.elements[ i ];

				var index;

				if ( model.metadata.format === 'pmd' ) {

					index = model.morphs[ 0 ].elements[ v.index ].index;

				} else {

					index = v.index;

				}

				updateVertex( params, index, v, ratio );

			}

		};

		for ( var i = 0; i < model.metadata.morphCount; i++ ) {

			var m = model.morphs[ i ];
			var params = {};

			params.name = m.name;
			params.vertices = [];

			for ( var j = 0; j < model.metadata.vertexCount; j++ ) {

				params.vertices[ j ] = new THREE.Vector3( 0, 0, 0 );
				params.vertices[ j ].x = geometry.vertices[ j ].x;
				params.vertices[ j ].y = geometry.vertices[ j ].y;
				params.vertices[ j ].z = geometry.vertices[ j ].z;

			}

			if ( model.metadata.format === 'pmd' ) {

				if ( i !== 0 ) {

					updateVertices( params, m, 1.0 );

				}

			} else {

				if ( m.type === 0 ) {

					for ( var j = 0; j < m.elementCount; j++ ) {

						var m2 = model.morphs[ m.elements[ j ].index ];
						var ratio = m.elements[ j ].ratio;

						if ( m2.type === 1 ) {

							updateVertices( params, m2, ratio );

						}

					}

				} else if ( m.type === 1 ) {

					updateVertices( params, m, 1.0 );

				}

			}

			// TODO: skip if this's non-vertex morphing of PMX to reduce CPU/Memory use
			geometry.morphTargets.push( params );

		}

	};

	var initMaterials = function () {

		var offset = 0;
		var materialParams = [];

		for ( var i = 1; i < model.metadata.materialCount; i++ ) {

			geometry.faceVertexUvs.push( [] );

		}

		for ( var i = 0; i < model.metadata.materialCount; i++ ) {

			var m = model.materials[ i ];
			var params = {};

			for ( var j = 0; j < m.faceCount; j++ ) {

				geometry.faces[ offset ].materialIndex = i;

				var uvs = [];

				for ( var k = 0; k < 3; k++ ) {

					var v = model.vertices[ model.faces[ offset ].indices[ k ] ];
					uvs.push( new THREE.Vector2( v.uv[ 0 ], v.uv[ 1 ] ) );

				}

				geometry.faceVertexUvs[ 0 ].push( uvs );

				offset++;

			}

			params.shading = 'phong';
			params.colorDiffuse = [ m.diffuse[ 0 ], m.diffuse[ 1 ], m.diffuse[ 2 ] ];
			params.opacity = m.diffuse[ 3 ];
			params.colorSpecular = [ m.specular[ 0 ], m.specular[ 1 ], m.specular[ 2 ] ];
			params.specularCoef = m.shiness;

			// temporal workaround
			// TODO: implement correctly
			params.doubleSided = true;

			if ( model.metadata.format === 'pmd' ) {

				if ( m.fileName ) {

					var fileName = m.fileName;
					var fileNames = [];

					// temporal workaround, disable sphere mapping so far
					// TODO: sphere mapping support
					var index = fileName.lastIndexOf( '*' );

					if ( index >= 0 ) {

						fileNames.push( fileName.slice( 0, index ) );
						fileNames.push( fileName.slice( index + 1 ) );

					} else {

						fileNames.push( fileName );

					}

					for ( var j = 0; j < fileNames.length; j++ ) {

						var n = fileNames[ j ];

						// TODO: support spa
						if ( /* n.indexOf( '.spa' ) >= 0 || */ n.indexOf( '.sph' ) >= 0 ) {

							params.mapEnv = n;

						} else {

							// temporal workaround, use .png instead of .tga
							// TODO: tga file support
							params.mapDiffuse = n.replace( '.tga', '.png' );

						}

					}

				}

			} else {

				if ( m.textureIndex !== -1 ) {

					var n = model.textures[ m.textureIndex ];
					// temporal workaround, use .png instead of .tga
					// TODO: tga file support
					params.mapDiffuse = n.replace( '.tga', '.png' );

				}

				// TODO: support m.envFlag === 0, 2, 3
				if ( m.envTextureIndex !== -1 && m.envFlag === 1 ) {

					var n = model.textures[ m.envTextureIndex ];
					params.mapEnv = n;

				}

			}

			if ( params.mapDiffuse === undefined ) {

				params.colorEmissive = [ m.emissive[ 0 ], m.emissive[ 1 ], m.emissive[ 2 ] ];

			}

			materialParams.push( params );

		}

		var materials = scope.initMaterials( materialParams, texturePath );

		for ( var i = 0; i < materials.length; i++ ) {

			var m = materials[ i ];
			var p = materialParams[ i ];

			if ( m.map ) {

				m.map.flipY = false;

			}

			// this should be in THREE.Loader.createMaterial.
			// remove this if it supports.
			// TODO: make patch of THREE.Loader.createMaterial?
			if ( p.mapEnv !== undefined ) {

				var fullPath = texturePath + p.mapEnv;
				var loader = THREE.Loader.Handlers.get( fullPath );

				if ( loader === null ) {

					loader = new THREE.TextureLoader( this.manager );

				}

				var texture = loader.load( fullPath );
				// currently only support multiply-sphere-mapping
				// TODO: support add-sphere-mapping
				texture.mapping = THREE.SphericalReflectionMapping;
				m.envMap = texture;

			}

			m.skinning = true;
			m.morphTargets = true;
			material.materials.push( m );

		}

	};

	var initPhysics = function () {

		var rigidBodies = [];
		var constraints = [];

		for ( var i = 0; i < model.metadata.rigidBodyCount; i++ ) {

			var b = model.rigidBodies[ i ];
			var keys = Object.keys( b );

			var p = {};

			for ( var j = 0; j < keys.length; j++ ) {

				var key = keys[ j ];
				p[ key ] = b[ key ];

			}

<<<<<<< HEAD
=======
			/*
			 * RigidBody position parameter in PMX seems global position
			 * while the one in PMD seems offset from corresponding bone.
			 * So unify being offset.
			 */
>>>>>>> 29518158
			if ( model.metadata.format === 'pmx' ) {

				if ( p.boneIndex !== -1 ) {

					var bone = model.bones[ p.boneIndex ];
					p.position[ 0 ] -= bone.position[ 0 ];
					p.position[ 1 ] -= bone.position[ 1 ];
					p.position[ 2 ] -= bone.position[ 2 ];

<<<<<<< HEAD
=======

>>>>>>> 29518158
				}

			}

			rigidBodies.push( p );

		}

		for ( var i = 0; i < model.metadata.constraintCount; i++ ) {

			var c = model.constraints[ i ];
			var keys = Object.keys( c );

			var p = {};

			for ( var j = 0; j < keys.length; j++ ) {

				var key = keys[ j ];
				p[ key ] = c[ key ];

			}

			var bodyA = rigidBodies[ p.rigidBodyIndex1 ];
			var bodyB = rigidBodies[ p.rigidBodyIndex2 ];

			/*
			 * Refer http://www20.atpages.jp/katwat/wp/?p=4135 
			 * for what this is for
			 */
			if ( bodyA.type !== 0 && bodyB.type === 2 ) {

				if ( bodyA.boneIndex !== -1 && bodyB.boneIndex !== -1 &&
				     model.bones[ bodyB.boneIndex ].parentIndex === bodyA.boneIndex ) {

					bodyB.type = 1;

				}

			}

			constraints.push( p );

		}

		geometry.rigidBodies = rigidBodies;
		geometry.constraints = constraints;

	};

	var initMotionAnimations = function () {

		var orderedMotions = [];
		var boneTable = {};

		for ( var i = 0; i < model.metadata.boneCount; i++ ) {

			var b = model.bones[ i ];
			boneTable[ b.name ] = i;
			orderedMotions[ i ] = [];

		}

		for ( var i = 0; i < vmd.motions.length; i++ ) {

			var m = vmd.motions[ i ];
			var num = boneTable[ m.boneName ];

			if ( num === undefined )
				continue;

			orderedMotions[ num ].push( m );

		}

		for ( var i = 0; i < orderedMotions.length; i++ ) {

			orderedMotions[ i ].sort( function ( a, b ) {

				return a.frameNum - b.frameNum;

			} ) ;

		}

		var animation = {
			name: 'Action',
			fps: 30,
			length: 0.0,
			hierarchy: []
		};

		for ( var i = 0; i < geometry.bones.length; i++ ) {

			animation.hierarchy.push(
				{
					parent: geometry.bones[ i ].parent,
					keys: []
				}
			);

		}

		var maxTime = 0.0;

		for ( var i = 0; i < orderedMotions.length; i++ ) {

			var array = orderedMotions[ i ];

			for ( var j = 0; j < array.length; j++ ) {

				var t = array[ j ].frameNum / 30;
				var p = array[ j ].position;
				var r = array[ j ].rotation;

				animation.hierarchy[ i ].keys.push(
					{
						time: t,
						pos: [ geometry.bones[ i ].pos[ 0 ] + p[ 0 ],
						       geometry.bones[ i ].pos[ 1 ] + p[ 1 ],
						       geometry.bones[ i ].pos[ 2 ] + p[ 2 ] ],
						rot: [ r[ 0 ], r[ 1 ], r[ 2 ], r[ 3 ] ],
						scl: [ 1, 1, 1 ]
					}
				);

				if ( t > maxTime )
					maxTime = t;

			}

		}

		// add 2 secs as afterglow
		maxTime += 2.0;
		animation.length = maxTime;

		for ( var i = 0; i < orderedMotions.length; i++ ) {

			var keys = animation.hierarchy[ i ].keys;

			if ( keys.length === 0 ) {

				keys.push( { time: 0.0,
				             pos: [ geometry.bones[ i ].pos[ 0 ],
				                    geometry.bones[ i ].pos[ 1 ],
				                    geometry.bones[ i ].pos[ 2 ] ],
				             rot: [ 0, 0, 0, 1 ],
				             scl: [ 1, 1, 1 ]
				           } );

			}

			var k = keys[ 0 ];

			if ( k.time !== 0.0 ) {

				keys.unshift( { time: 0.0,
				                 pos: [ k.pos[ 0 ], k.pos[ 1 ], k.pos[ 2 ] ],
				                 rot: [ k.rot[ 0 ], k.rot[ 1 ], k.rot[ 2 ], k.rot[ 3 ] ],
				                 scl: [ 1, 1, 1 ]
				              } );

			}

			k = keys[ keys.length - 1 ];

			if ( k.time < maxTime ) {

				keys.push( { time: maxTime,
				             pos: [ k.pos[ 0 ], k.pos[ 1 ], k.pos[ 2 ] ],
				             rot: [ k.rot[ 0 ], k.rot[ 1 ], k.rot[ 2 ], k.rot[ 3 ] ],
				             scl: [ 1, 1, 1 ]
			        	   } );

			}

		}

//		geometry.animation = animation;
		geometry.animations = [];
		geometry.animations.push( THREE.AnimationClip.parseAnimation( animation, geometry.bones ) );


	};

	var initMorphAnimations = function () {

		var orderedMorphs = [];
		var morphTable = {}

		for ( var i = 0; i < model.metadata.morphCount; i++ ) {

			var m = model.morphs[ i ];
			morphTable[ m.name ] = i;
			orderedMorphs[ i ] = [];

		}

		for ( var i = 0; i < vmd.morphs.length; i++ ) {

			var m = vmd.morphs[ i ];
			var num = morphTable[ m.morphName ];

			if ( num === undefined )
				continue;

			orderedMorphs[ num ].push( m );

		}

		for ( var i = 0; i < orderedMorphs.length; i++ ) {

			orderedMorphs[ i ].sort( function ( a, b ) {

				return a.frameNum - b.frameNum;

			} ) ;

		}

		var morphAnimation = {
			fps: 30,
			length: 0.0,
			hierarchy: []
		};

		for ( var i = 0; i < model.metadata.morphCount; i++ ) {

			morphAnimation.hierarchy.push( { keys: [] } );

		}

		var maxTime = 0.0;

		for ( var i = 0; i < orderedMorphs.length; i++ ) {

			var array = orderedMorphs[ i ];

			for ( var j = 0; j < array.length; j++ ) {

				var t = array[ j ].frameNum / 30;
				var w = array[ j ].weight;

				morphAnimation.hierarchy[ i ].keys.push( { time: t, value: w } );

				if ( t > maxTime ) {

					maxTime = t;

				}

			}

		}

		// add 2 secs as afterglow
		maxTime += 2.0;

		// use animation's length if exists. animation is master.
		maxTime = ( geometry.animation !== undefined &&
		            geometry.animation.length > 0.0 )
		            	? geometry.animation.length : maxTime;
		morphAnimation.length = maxTime;

		for ( var i = 0; i < orderedMorphs.length; i++ ) {

			var keys = morphAnimation.hierarchy[ i ].keys;

			if ( keys.length === 0 ) {

				keys.push( { time: 0.0, value: 0.0 } );

			}

			var k = keys[ 0 ];

			if ( k.time !== 0.0 ) {

				keys.unshift( { time: 0.0, value: k.value } );

			}

			k = keys[ keys.length - 1 ];

			if ( k.time < maxTime ) {

				keys.push( { time: maxTime, value: k.value } );

			}

		}

//		geometry.morphAnimation = morphAnimation;

		var tracks = [];

		for ( var i = 1; i < orderedMorphs.length; i++ ) {

			var h = morphAnimation.hierarchy[ i ];
			tracks.push( new THREE.NumberKeyframeTrack( '.morphTargetInfluences[' + i + ']', h.keys ) );

		}

		geometry.morphAnimations = [];
		geometry.morphAnimations.push( new THREE.AnimationClip( 'morphAnimation', -1, tracks ) );

	};

	leftToRight();
	initVartices();
	initFaces();
	initBones();
	initIKs();
	initMorphs();
	initMaterials();
	initPhysics();

	if ( vmd !== null ) {

		initMotionAnimations();
		initMorphAnimations();

	}

	geometry.computeFaceNormals();
	geometry.verticesNeedUpdate = true;
	geometry.normalsNeedUpdate = true;
	geometry.uvsNeedUpdate = true;
	geometry.mmdFormat = model.metadata.format;

	var mesh = new THREE.SkinnedMesh( geometry, material );

	// console.log( mesh ); // for console debug

	return mesh;

};

THREE.MMDLoader.DataView = function ( buffer, littleEndian ) {

	this.dv = new DataView( buffer );
	this.offset = 0;
	this.littleEndian = ( littleEndian !== undefined ) ? littleEndian : true;
	this.encoder = new CharsetEncoder();

};

THREE.MMDLoader.DataView.prototype = {

	constructor: THREE.MMDLoader.DataView,

	getInt8: function () {

		var value = this.dv.getInt8( this.offset );
		this.offset += 1;
		return value;

	},

	getInt8Array: function ( size ) {

		var a = [];

		for ( var i = 0; i < size; i++ ) {

			a.push( this.getInt8() );

		}

		return a;

	},

	getUint8: function () {

		var value = this.dv.getUint8( this.offset );
		this.offset += 1;
		return value;

	},

	getUint8Array: function ( size ) {

		var a = [];

		for ( var i = 0; i < size; i++ ) {

			a.push( this.getUint8() );

		}

		return a;

	},


	getInt16: function () {

		var value = this.dv.getInt16( this.offset, this.littleEndian );
		this.offset += 2;
		return value;

	},

	getInt16Array: function ( size ) {

		var a = [];

		for ( var i = 0; i < size; i++ ) {

			a.push( this.getInt16() );

		}

		return a;

	},

	getUint16: function () {

		var value = this.dv.getUint16( this.offset, this.littleEndian );
		this.offset += 2;
		return value;

	},

	getUint16Array: function ( size ) {

		var a = [];

		for ( var i = 0; i < size; i++ ) {

			a.push( this.getUint16() );

		}

		return a;

	},

	getInt32: function () {

		var value = this.dv.getInt32( this.offset, this.littleEndian );
		this.offset += 4;
		return value;

	},

	getInt32Array: function ( size ) {

		var a = [];

		for ( var i = 0; i < size; i++ ) {

			a.push( this.getInt32() );

		}

		return a;

	},

	getUint32: function () {

		var value = this.dv.getUint32( this.offset, this.littleEndian );
		this.offset += 4;
		return value;

	},

	getUint32Array: function ( size ) {

		var a = [];

		for ( var i = 0; i < size; i++ ) {

			a.push( this.getUint32() );

		}

		return a;

	},

	getFloat32: function () {

		var value = this.dv.getFloat32( this.offset, this.littleEndian );
		this.offset += 4;
		return value;

	},

	getFloat32Array: function( size ) {

		var a = [];

		for ( var i = 0; i < size; i++ ) {

			a.push( this.getFloat32() );

		}

		return a;

	},

	getFloat64: function () {

		var value = this.dv.getFloat64( this.offset, this.littleEndian );
		this.offset += 8;
		return value;

	},

	getFloat64Array: function( size ) {

		var a = [];

		for ( var i = 0; i < size; i++ ) {

			a.push( this.getFloat64() );

		}

		return a;

	},

	getNumber: function ( type ) {

		switch ( type ) {

			case 1:
				return this.getInt8();

			case 2:
				return this.getInt16();

			case 4:
				return this.getInt32();

			default:
				throw 'unknown number type ' + type + ' exception.';

		}

	},

	getNumberArray: function ( type, size ) {

		var a = [];

		for ( var i = 0; i < size; i++ ) {

			a.push( this.getNumber( type ) );

		}

		return a;

	},

	getChars: function ( size ) {

		var str = '';

		while ( size > 0 ) {

			var value = this.getUint8();
			size--;

			if ( value === 0 ) {

				break;

			}

			str += String.fromCharCode( value );

		}

		while ( size > 0 ) {

			this.getUint8();
			size--;

		}

		return str;

	},

	getSjisStringsAsUnicode: function ( size ) {

		var a = [];

		while ( size > 0 ) {

			var value = this.getUint8();
			size--;

			if ( value === 0 ) {

				break;

			}

			a.push( value );

		}

		while ( size > 0 ) {

			this.getUint8();
			size--;

		}

		return this.encoder.s2u( new Uint8Array( a ) );

	},

	/*
         * Note: Sometimes to use Japanese Unicode characters runs into problems in Three.js.
	 *       In such a case, use this method to convert it to Unicode hex charcode strings,
         *       like 'あいう' -> '0x30420x30440x3046'
         */
	toCharcodeStrings: function ( s ) {

		var str = '';

		for ( var i = 0; i < s.length; i++ ) {

			str += '0x' + ( '0000' + s[ i ].charCodeAt().toString( 16 ) ).substr( -4 );

		}

		return str;

	},

	getUnicodeStrings: function ( size ) {

		var str = '';

		while ( size > 0 ) {

			var value = this.getUint16();
			size -= 2;

			if ( value === 0 ) {

				break;

			}

			str += String.fromCharCode( value );

		}

		while ( size > 0 ) {

			this.getUint8();
			size--;

		}

		return str;

	},

	getTextBuffer: function () {

		var size = this.getUint32();
		return this.getUnicodeStrings( size );

	}

};
<|MERGE_RESOLUTION|>--- conflicted
+++ resolved
@@ -1842,14 +1842,11 @@
 
 			}
 
-<<<<<<< HEAD
-=======
 			/*
 			 * RigidBody position parameter in PMX seems global position
 			 * while the one in PMD seems offset from corresponding bone.
 			 * So unify being offset.
 			 */
->>>>>>> 29518158
 			if ( model.metadata.format === 'pmx' ) {
 
 				if ( p.boneIndex !== -1 ) {
@@ -1859,10 +1856,6 @@
 					p.position[ 1 ] -= bone.position[ 1 ];
 					p.position[ 2 ] -= bone.position[ 2 ];
 
-<<<<<<< HEAD
-=======
-
->>>>>>> 29518158
 				}
 
 			}
