/**
 * @author Rich Tibbett / https://github.com/richtr
 * @author mrdoob / http://mrdoob.com/
 * @author Tony Parisi / http://www.tonyparisi.com/
 * @author Takahiro / https://github.com/takahirox
 * @author Don McCurdy / https://www.donmccurdy.com
 */

import {
	AnimationClip,
	Bone,
	Box3,
	BufferAttribute,
	BufferGeometry,
	ClampToEdgeWrapping,
	Color,
	DirectionalLight,
	DoubleSide,
	FileLoader,
	FrontSide,
	Group,
	InterleavedBuffer,
	InterleavedBufferAttribute,
	Interpolant,
	InterpolateDiscrete,
	InterpolateLinear,
	Line,
	LineBasicMaterial,
	LineLoop,
	LineSegments,
	LinearFilter,
	LinearMipmapLinearFilter,
	LinearMipmapNearestFilter,
	Loader,
	LoaderUtils,
	Material,
	MathUtils,
	Matrix4,
	Mesh,
	MeshBasicMaterial,
	MeshStandardMaterial,
	MirroredRepeatWrapping,
	NearestFilter,
	NearestMipmapLinearFilter,
	NearestMipmapNearestFilter,
	NumberKeyframeTrack,
	Object3D,
	OrthographicCamera,
	PerspectiveCamera,
	PointLight,
	Points,
	PointsMaterial,
	PropertyBinding,
	QuaternionKeyframeTrack,
	RGBAFormat,
	RGBFormat,
	RepeatWrapping,
	Skeleton,
	SkinnedMesh,
	Sphere,
	SpotLight,
	TangentSpaceNormalMap,
	TextureLoader,
	TriangleFanDrawMode,
	TriangleStripDrawMode,
	Vector2,
	Vector3,
	VectorKeyframeTrack,
	sRGBEncoding
} from "../../../build/three.module.js";

var GLTFLoader = ( function () {

	function GLTFLoader( manager ) {

		Loader.call( this, manager );

		this.plugins = {
			extensions: {}
		};

		this.dracoLoader = null;
		this.ddsLoader = null;

		this.register( new GLTFMaterialsUnlitExtension() );

	}

	GLTFLoader.prototype = Object.assign( Object.create( Loader.prototype ), {

		constructor: GLTFLoader,

		load: function ( url, onLoad, onProgress, onError ) {

			var scope = this;

			var resourcePath;

			if ( this.resourcePath !== '' ) {

				resourcePath = this.resourcePath;

			} else if ( this.path !== '' ) {

				resourcePath = this.path;

			} else {

				resourcePath = LoaderUtils.extractUrlBase( url );

			}

			// Tells the LoadingManager to track an extra item, which resolves after
			// the model is fully loaded. This means the count of items loaded will
			// be incorrect, but ensures manager.onLoad() does not fire early.
			scope.manager.itemStart( url );

			var _onError = function ( e ) {

				if ( onError ) {

					onError( e );

				} else {

					console.error( e );

				}

				scope.manager.itemError( url );
				scope.manager.itemEnd( url );

			};

			var loader = new FileLoader( scope.manager );

			loader.setPath( this.path );
			loader.setResponseType( 'arraybuffer' );

			if ( scope.crossOrigin === 'use-credentials' ) {

				loader.setWithCredentials( true );

			}

			loader.load( url, function ( data ) {

				try {

					scope.parse( data, resourcePath, function ( gltf ) {

						onLoad( gltf );

						scope.manager.itemEnd( url );

					}, _onError );

				} catch ( e ) {

					_onError( e );

				}

			}, onProgress, _onError );

		},

		register: function ( plugin ) {

			var extensionName = plugin.extension;

			if ( extensionName ) {

				this.plugins.extensions[ extensionName ] = plugin;

			} else {

				console.warn( 'THREE.GLTFLoader: plugin needs an extension property.' );

			}

			return this;

		},

		setDRACOLoader: function ( dracoLoader ) {

			this.dracoLoader = dracoLoader;
			return this;

		},

		setDDSLoader: function ( ddsLoader ) {

			this.ddsLoader = ddsLoader;
			return this;

		},

		parse: function ( data, path, onLoad, onError ) {

			var content;
			var extensions = {};

			if ( typeof data === 'string' ) {

				content = data;

			} else {

				var magic = LoaderUtils.decodeText( new Uint8Array( data, 0, 4 ) );

				if ( magic === BINARY_EXTENSION_HEADER_MAGIC ) {

					try {

						extensions[ EXTENSIONS.KHR_BINARY_GLTF ] = new GLTFBinaryExtension( data );

					} catch ( error ) {

						if ( onError ) onError( error );
						return;

					}

					content = extensions[ EXTENSIONS.KHR_BINARY_GLTF ].content;

				} else {

					content = LoaderUtils.decodeText( new Uint8Array( data ) );

				}

			}

			var json = JSON.parse( content );

			if ( json.asset === undefined || json.asset.version[ 0 ] < 2 ) {

				if ( onError ) onError( new Error( 'THREE.GLTFLoader: Unsupported asset. glTF versions >=2.0 are supported.' ) );
				return;

			}

			if ( json.extensionsUsed ) {

				for ( var i = 0; i < json.extensionsUsed.length; ++ i ) {

					var extensionName = json.extensionsUsed[ i ];
					var extensionsRequired = json.extensionsRequired || [];

					switch ( extensionName ) {

						case EXTENSIONS.KHR_LIGHTS_PUNCTUAL:
							extensions[ extensionName ] = new GLTFLightsExtension( json );
							break;

						case EXTENSIONS.KHR_MATERIALS_PBR_SPECULAR_GLOSSINESS:
							extensions[ extensionName ] = new GLTFMaterialsPbrSpecularGlossinessExtension();
							break;

						case EXTENSIONS.KHR_DRACO_MESH_COMPRESSION:
							extensions[ extensionName ] = new GLTFDracoMeshCompressionExtension( json, this.dracoLoader );
							break;

						case EXTENSIONS.MSFT_TEXTURE_DDS:
							extensions[ extensionName ] = new GLTFTextureDDSExtension( this.ddsLoader );
							break;

						case EXTENSIONS.KHR_TEXTURE_TRANSFORM:
							extensions[ extensionName ] = new GLTFTextureTransformExtension();
							break;

						case EXTENSIONS.KHR_MESH_QUANTIZATION:
							extensions[ extensionName ] = new GLTFMeshQuantizationExtension();
							break;

						default:

							if ( extensionsRequired.indexOf( extensionName ) >= 0 ) {

								console.warn( 'THREE.GLTFLoader: Unknown extension "' + extensionName + '".' );

							}

					}

				}

			}

			var parser = new GLTFParser( json, extensions, this.plugins, {

				path: path || this.resourcePath || '',
				crossOrigin: this.crossOrigin,
				manager: this.manager

			} );

			parser.parse( onLoad, onError );

		}

	} );

	/* GLTFREGISTRY */

	function GLTFRegistry() {

		var objects = {};

		return	{

			get: function ( key ) {

				return objects[ key ];

			},

			add: function ( key, object ) {

				objects[ key ] = object;

			},

			remove: function ( key ) {

				delete objects[ key ];

			},

			removeAll: function () {

				objects = {};

			}

		};

	}

	/*********************************/
	/********** EXTENSIONS ***********/
	/*********************************/

	var EXTENSIONS = {
		KHR_BINARY_GLTF: 'KHR_binary_glTF',
		KHR_DRACO_MESH_COMPRESSION: 'KHR_draco_mesh_compression',
		KHR_LIGHTS_PUNCTUAL: 'KHR_lights_punctual',
		KHR_MATERIALS_PBR_SPECULAR_GLOSSINESS: 'KHR_materials_pbrSpecularGlossiness',
		KHR_MATERIALS_UNLIT: 'KHR_materials_unlit',
		KHR_TEXTURE_TRANSFORM: 'KHR_texture_transform',
		KHR_MESH_QUANTIZATION: 'KHR_mesh_quantization',
		MSFT_TEXTURE_DDS: 'MSFT_texture_dds'
	};

	/**
	 * DDS Texture Extension
	 *
	 * Specification: https://github.com/KhronosGroup/glTF/tree/master/extensions/2.0/Vendor/MSFT_texture_dds
	 *
	 */
	function GLTFTextureDDSExtension( ddsLoader ) {

		if ( ! ddsLoader ) {

			throw new Error( 'THREE.GLTFLoader: Attempting to load .dds texture without importing DDSLoader' );

		}

		this.name = EXTENSIONS.MSFT_TEXTURE_DDS;
		this.ddsLoader = ddsLoader;

	}

	/**
	 * Punctual Lights Extension
	 *
	 * Specification: https://github.com/KhronosGroup/glTF/tree/master/extensions/2.0/Khronos/KHR_lights_punctual
	 */
	function GLTFLightsExtension( json ) {

		this.name = EXTENSIONS.KHR_LIGHTS_PUNCTUAL;

		var extension = ( json.extensions && json.extensions[ EXTENSIONS.KHR_LIGHTS_PUNCTUAL ] ) || {};
		this.lightDefs = extension.lights || [];

	}

	GLTFLightsExtension.prototype.loadLight = function ( lightIndex ) {

		var lightDef = this.lightDefs[ lightIndex ];
		var lightNode;

		var color = new Color( 0xffffff );
		if ( lightDef.color !== undefined ) color.fromArray( lightDef.color );

		var range = lightDef.range !== undefined ? lightDef.range : 0;

		switch ( lightDef.type ) {

			case 'directional':
				lightNode = new DirectionalLight( color );
				lightNode.target.position.set( 0, 0, - 1 );
				lightNode.add( lightNode.target );
				break;

			case 'point':
				lightNode = new PointLight( color );
				lightNode.distance = range;
				break;

			case 'spot':
				lightNode = new SpotLight( color );
				lightNode.distance = range;
				// Handle spotlight properties.
				lightDef.spot = lightDef.spot || {};
				lightDef.spot.innerConeAngle = lightDef.spot.innerConeAngle !== undefined ? lightDef.spot.innerConeAngle : 0;
				lightDef.spot.outerConeAngle = lightDef.spot.outerConeAngle !== undefined ? lightDef.spot.outerConeAngle : Math.PI / 4.0;
				lightNode.angle = lightDef.spot.outerConeAngle;
				lightNode.penumbra = 1.0 - lightDef.spot.innerConeAngle / lightDef.spot.outerConeAngle;
				lightNode.target.position.set( 0, 0, - 1 );
				lightNode.add( lightNode.target );
				break;

			default:
				throw new Error( 'THREE.GLTFLoader: Unexpected light type, "' + lightDef.type + '".' );

		}

		// Some lights (e.g. spot) default to a position other than the origin. Reset the position
		// here, because node-level parsing will only override position if explicitly specified.
		lightNode.position.set( 0, 0, 0 );

		lightNode.decay = 2;

		if ( lightDef.intensity !== undefined ) lightNode.intensity = lightDef.intensity;

		lightNode.name = lightDef.name || ( 'light_' + lightIndex );

		return Promise.resolve( lightNode );

	};

	/**
	 * Unlit Materials Extension
	 *
	 * Specification: https://github.com/KhronosGroup/glTF/tree/master/extensions/2.0/Khronos/KHR_materials_unlit
	 */
	function GLTFMaterialsUnlitExtension() {

		this.extension = EXTENSIONS.KHR_MATERIALS_UNLIT;

	}

	GLTFMaterialsUnlitExtension.prototype = {

		constructor: GLTFMaterialsUnlitExtension,

		onMaterial: function ( materialDef, parser ) {

			var extensions = parser.plugins.extensions;
			var materialParams = {};
			var pending = [];

			materialParams.color = new Color( 1.0, 1.0, 1.0 );
			materialParams.opacity = 1.0;

			var metallicRoughness = materialDef.pbrMetallicRoughness;

			if ( metallicRoughness ) {

				if ( Array.isArray( metallicRoughness.baseColorFactor ) ) {

					var array = metallicRoughness.baseColorFactor;

					materialParams.color.fromArray( array );
					materialParams.opacity = array[ 3 ];

				}

				if ( metallicRoughness.baseColorTexture !== undefined ) {

					pending.push( parser.assignTexture( materialParams, 'map', metallicRoughness.baseColorTexture ) );

				}

			}

			return Promise.all( pending ).then( function () {

				var material = new MeshBasicMaterial( materialParams );

				// The following common property setup code is duplicated with the one
				// in .loadMaterial(). Should we expose as a function to remove the duplicated code?

				if ( materialDef.name ) material.name = materialDef.name;
				if ( materialDef.doubleSided === true ) material.side = DoubleSide;

				var alphaMode = materialDef.alphaMode;

				if ( alphaMode === ALPHA_MODES.BLEND ) {

					material.transparent = true;

				} else if ( alphaMode === ALPHA_MODES.MASK ) {

					materialParams.alphaTest = materialDef.alphaCutoff !== undefined ? materialDef.alphaCutoff : 0.5;

				}

				// baseColorTexture uses sRGB encoding.
				if ( material.map ) material.map.encoding = sRGBEncoding;

				return material;

			} );

		}

	};

	/* BINARY EXTENSION */
	var BINARY_EXTENSION_HEADER_MAGIC = 'glTF';
	var BINARY_EXTENSION_HEADER_LENGTH = 12;
	var BINARY_EXTENSION_CHUNK_TYPES = { JSON: 0x4E4F534A, BIN: 0x004E4942 };

	function GLTFBinaryExtension( data ) {

		this.name = EXTENSIONS.KHR_BINARY_GLTF;
		this.content = null;
		this.body = null;

		var headerView = new DataView( data, 0, BINARY_EXTENSION_HEADER_LENGTH );

		this.header = {
			magic: LoaderUtils.decodeText( new Uint8Array( data.slice( 0, 4 ) ) ),
			version: headerView.getUint32( 4, true ),
			length: headerView.getUint32( 8, true )
		};

		if ( this.header.magic !== BINARY_EXTENSION_HEADER_MAGIC ) {

			throw new Error( 'THREE.GLTFLoader: Unsupported glTF-Binary header.' );

		} else if ( this.header.version < 2.0 ) {

			throw new Error( 'THREE.GLTFLoader: Legacy binary file detected.' );

		}

		var chunkView = new DataView( data, BINARY_EXTENSION_HEADER_LENGTH );
		var chunkIndex = 0;

		while ( chunkIndex < chunkView.byteLength ) {

			var chunkLength = chunkView.getUint32( chunkIndex, true );
			chunkIndex += 4;

			var chunkType = chunkView.getUint32( chunkIndex, true );
			chunkIndex += 4;

			if ( chunkType === BINARY_EXTENSION_CHUNK_TYPES.JSON ) {

				var contentArray = new Uint8Array( data, BINARY_EXTENSION_HEADER_LENGTH + chunkIndex, chunkLength );
				this.content = LoaderUtils.decodeText( contentArray );

			} else if ( chunkType === BINARY_EXTENSION_CHUNK_TYPES.BIN ) {

				var byteOffset = BINARY_EXTENSION_HEADER_LENGTH + chunkIndex;
				this.body = data.slice( byteOffset, byteOffset + chunkLength );

			}

			// Clients must ignore chunks with unknown types.

			chunkIndex += chunkLength;

		}

		if ( this.content === null ) {

			throw new Error( 'THREE.GLTFLoader: JSON content not found.' );

		}

	}

	/**
	 * DRACO Mesh Compression Extension
	 *
	 * Specification: https://github.com/KhronosGroup/glTF/tree/master/extensions/2.0/Khronos/KHR_draco_mesh_compression
	 */
	function GLTFDracoMeshCompressionExtension( json, dracoLoader ) {

		if ( ! dracoLoader ) {

			throw new Error( 'THREE.GLTFLoader: No DRACOLoader instance provided.' );

		}

		this.name = EXTENSIONS.KHR_DRACO_MESH_COMPRESSION;
		this.json = json;
		this.dracoLoader = dracoLoader;
		this.dracoLoader.preload();

	}

	GLTFDracoMeshCompressionExtension.prototype.decodePrimitive = function ( primitive, parser ) {

		var json = this.json;
		var dracoLoader = this.dracoLoader;
		var bufferViewIndex = primitive.extensions[ this.name ].bufferView;
		var gltfAttributeMap = primitive.extensions[ this.name ].attributes;
		var threeAttributeMap = {};
		var attributeNormalizedMap = {};
		var attributeTypeMap = {};

		for ( var attributeName in gltfAttributeMap ) {

			var threeAttributeName = ATTRIBUTES[ attributeName ] || attributeName.toLowerCase();

			threeAttributeMap[ threeAttributeName ] = gltfAttributeMap[ attributeName ];

		}

		for ( attributeName in primitive.attributes ) {

			var threeAttributeName = ATTRIBUTES[ attributeName ] || attributeName.toLowerCase();

			if ( gltfAttributeMap[ attributeName ] !== undefined ) {

				var accessorDef = json.accessors[ primitive.attributes[ attributeName ] ];
				var componentType = WEBGL_COMPONENT_TYPES[ accessorDef.componentType ];

				attributeTypeMap[ threeAttributeName ] = componentType;
				attributeNormalizedMap[ threeAttributeName ] = accessorDef.normalized === true;

			}

		}

		return parser.getDependency( 'bufferView', bufferViewIndex ).then( function ( bufferView ) {

			return new Promise( function ( resolve ) {

				dracoLoader.decodeDracoFile( bufferView, function ( geometry ) {

					for ( var attributeName in geometry.attributes ) {

						var attribute = geometry.attributes[ attributeName ];
						var normalized = attributeNormalizedMap[ attributeName ];

						if ( normalized !== undefined ) attribute.normalized = normalized;

					}

					resolve( geometry );

				}, threeAttributeMap, attributeTypeMap );

			} );

		} );

	};

	/**
	 * Texture Transform Extension
	 *
	 * Specification: https://github.com/KhronosGroup/glTF/tree/master/extensions/2.0/Khronos/KHR_texture_transform
	 */
	function GLTFTextureTransformExtension() {

		this.name = EXTENSIONS.KHR_TEXTURE_TRANSFORM;

	}

	GLTFTextureTransformExtension.prototype.extendTexture = function ( texture, transform ) {

		texture = texture.clone();

		if ( transform.offset !== undefined ) {

			texture.offset.fromArray( transform.offset );

		}

		if ( transform.rotation !== undefined ) {

			texture.rotation = transform.rotation;

		}

		if ( transform.scale !== undefined ) {

			texture.repeat.fromArray( transform.scale );

		}

		if ( transform.texCoord !== undefined ) {

			console.warn( 'THREE.GLTFLoader: Custom UV sets in "' + this.name + '" extension not yet supported.' );

		}

		texture.needsUpdate = true;

		return texture;

	};

	/**
	 * Specular-Glossiness Extension
	 *
	 * Specification: https://github.com/KhronosGroup/glTF/tree/master/extensions/2.0/Khronos/KHR_materials_pbrSpecularGlossiness
	 */

	/**
	 * A sub class of StandardMaterial with some of the functionality
	 * changed via the `onBeforeCompile` callback
	 * @pailhead
	 */

	function GLTFMeshStandardSGMaterial( params ) {

		MeshStandardMaterial.call( this );

		this.isGLTFSpecularGlossinessMaterial = true;

		//various chunks that need replacing
		var specularMapParsFragmentChunk = [
			'#ifdef USE_SPECULARMAP',
			'	uniform sampler2D specularMap;',
			'#endif'
		].join( '\n' );

		var glossinessMapParsFragmentChunk = [
			'#ifdef USE_GLOSSINESSMAP',
			'	uniform sampler2D glossinessMap;',
			'#endif'
		].join( '\n' );

		var specularMapFragmentChunk = [
			'vec3 specularFactor = specular;',
			'#ifdef USE_SPECULARMAP',
			'	vec4 texelSpecular = texture2D( specularMap, vUv );',
			'	texelSpecular = sRGBToLinear( texelSpecular );',
			'	// reads channel RGB, compatible with a glTF Specular-Glossiness (RGBA) texture',
			'	specularFactor *= texelSpecular.rgb;',
			'#endif'
		].join( '\n' );

		var glossinessMapFragmentChunk = [
			'float glossinessFactor = glossiness;',
			'#ifdef USE_GLOSSINESSMAP',
			'	vec4 texelGlossiness = texture2D( glossinessMap, vUv );',
			'	// reads channel A, compatible with a glTF Specular-Glossiness (RGBA) texture',
			'	glossinessFactor *= texelGlossiness.a;',
			'#endif'
		].join( '\n' );

		var lightPhysicalFragmentChunk = [
			'PhysicalMaterial material;',
			'material.diffuseColor = diffuseColor.rgb;',
			'vec3 dxy = max( abs( dFdx( geometryNormal ) ), abs( dFdy( geometryNormal ) ) );',
			'float geometryRoughness = max( max( dxy.x, dxy.y ), dxy.z );',
			'material.specularRoughness = max( 1.0 - glossinessFactor, 0.0525 );// 0.0525 corresponds to the base mip of a 256 cubemap.',
			'material.specularRoughness += geometryRoughness;',
			'material.specularRoughness = min( material.specularRoughness, 1.0 );',
			'material.specularColor = specularFactor.rgb;',
		].join( '\n' );

		var uniforms = {
			specular: { value: new Color().setHex( 0xffffff ) },
			glossiness: { value: 1 },
			specularMap: { value: null },
			glossinessMap: { value: null }
		};

		this._extraUniforms = uniforms;

		// please see #14031 or #13198 for an alternate approach
		this.onBeforeCompile = function ( shader ) {

			for ( var uniformName in uniforms ) {

				shader.uniforms[ uniformName ] = uniforms[ uniformName ];

			}

			shader.fragmentShader = shader.fragmentShader.replace( 'uniform float roughness;', 'uniform vec3 specular;' );
			shader.fragmentShader = shader.fragmentShader.replace( 'uniform float metalness;', 'uniform float glossiness;' );
			shader.fragmentShader = shader.fragmentShader.replace( '#include <roughnessmap_pars_fragment>', specularMapParsFragmentChunk );
			shader.fragmentShader = shader.fragmentShader.replace( '#include <metalnessmap_pars_fragment>', glossinessMapParsFragmentChunk );
			shader.fragmentShader = shader.fragmentShader.replace( '#include <roughnessmap_fragment>', specularMapFragmentChunk );
			shader.fragmentShader = shader.fragmentShader.replace( '#include <metalnessmap_fragment>', glossinessMapFragmentChunk );
			shader.fragmentShader = shader.fragmentShader.replace( '#include <lights_physical_fragment>', lightPhysicalFragmentChunk );

		};

		/*eslint-disable*/
		Object.defineProperties(
			this,
			{
				specular: {
					get: function () { return uniforms.specular.value; },
					set: function ( v ) { uniforms.specular.value = v; }
				},
				specularMap: {
					get: function () { return uniforms.specularMap.value; },
					set: function ( v ) { uniforms.specularMap.value = v; }
				},
				glossiness: {
					get: function () { return uniforms.glossiness.value; },
					set: function ( v ) { uniforms.glossiness.value = v; }
				},
				glossinessMap: {
					get: function () { return uniforms.glossinessMap.value; },
					set: function ( v ) {

						uniforms.glossinessMap.value = v;
						//how about something like this - @pailhead
						if ( v ) {

							this.defines.USE_GLOSSINESSMAP = '';
							// set USE_ROUGHNESSMAP to enable vUv
							this.defines.USE_ROUGHNESSMAP = '';

						} else {

							delete this.defines.USE_ROUGHNESSMAP;
							delete this.defines.USE_GLOSSINESSMAP;

						}

					}
				}
			}
		);

		/*eslint-enable*/
		delete this.metalness;
		delete this.roughness;
		delete this.metalnessMap;
		delete this.roughnessMap;

		this.setValues( params );

	}

	GLTFMeshStandardSGMaterial.prototype = Object.create( MeshStandardMaterial.prototype );
	GLTFMeshStandardSGMaterial.prototype.constructor = GLTFMeshStandardSGMaterial;

	GLTFMeshStandardSGMaterial.prototype.copy = function ( source ) {

		MeshStandardMaterial.prototype.copy.call( this, source );
		this.specularMap = source.specularMap;
		this.specular.copy( source.specular );
		this.glossinessMap = source.glossinessMap;
		this.glossiness = source.glossiness;
		delete this.metalness;
		delete this.roughness;
		delete this.metalnessMap;
		delete this.roughnessMap;
		return this;

	};

	function GLTFMaterialsPbrSpecularGlossinessExtension() {

		return {

			name: EXTENSIONS.KHR_MATERIALS_PBR_SPECULAR_GLOSSINESS,

			specularGlossinessParams: [
				'color',
				'map',
				'lightMap',
				'lightMapIntensity',
				'aoMap',
				'aoMapIntensity',
				'emissive',
				'emissiveIntensity',
				'emissiveMap',
				'bumpMap',
				'bumpScale',
				'normalMap',
				'normalMapType',
				'displacementMap',
				'displacementScale',
				'displacementBias',
				'specularMap',
				'specular',
				'glossinessMap',
				'glossiness',
				'alphaMap',
				'envMap',
				'envMapIntensity',
				'refractionRatio',
			],

			getMaterialType: function () {

				return GLTFMeshStandardSGMaterial;

			},

			extendParams: function ( materialParams, materialDef, parser ) {

				var pbrSpecularGlossiness = materialDef.extensions[ this.name ];

				materialParams.color = new Color( 1.0, 1.0, 1.0 );
				materialParams.opacity = 1.0;

				var pending = [];

				if ( Array.isArray( pbrSpecularGlossiness.diffuseFactor ) ) {

					var array = pbrSpecularGlossiness.diffuseFactor;

					materialParams.color.fromArray( array );
					materialParams.opacity = array[ 3 ];

				}

				if ( pbrSpecularGlossiness.diffuseTexture !== undefined ) {

					pending.push( parser.assignTexture( materialParams, 'map', pbrSpecularGlossiness.diffuseTexture ) );

				}

				materialParams.emissive = new Color( 0.0, 0.0, 0.0 );
				materialParams.glossiness = pbrSpecularGlossiness.glossinessFactor !== undefined ? pbrSpecularGlossiness.glossinessFactor : 1.0;
				materialParams.specular = new Color( 1.0, 1.0, 1.0 );

				if ( Array.isArray( pbrSpecularGlossiness.specularFactor ) ) {

					materialParams.specular.fromArray( pbrSpecularGlossiness.specularFactor );

				}

				if ( pbrSpecularGlossiness.specularGlossinessTexture !== undefined ) {

					var specGlossMapDef = pbrSpecularGlossiness.specularGlossinessTexture;
					pending.push( parser.assignTexture( materialParams, 'glossinessMap', specGlossMapDef ) );
					pending.push( parser.assignTexture( materialParams, 'specularMap', specGlossMapDef ) );

				}

				return Promise.all( pending );

			},

			createMaterial: function ( materialParams ) {

				var material = new GLTFMeshStandardSGMaterial( materialParams );
				material.fog = true;

				material.color = materialParams.color;

				material.map = materialParams.map === undefined ? null : materialParams.map;

				material.lightMap = null;
				material.lightMapIntensity = 1.0;

				material.aoMap = materialParams.aoMap === undefined ? null : materialParams.aoMap;
				material.aoMapIntensity = 1.0;

				material.emissive = materialParams.emissive;
				material.emissiveIntensity = 1.0;
				material.emissiveMap = materialParams.emissiveMap === undefined ? null : materialParams.emissiveMap;

				material.bumpMap = materialParams.bumpMap === undefined ? null : materialParams.bumpMap;
				material.bumpScale = 1;

				material.normalMap = materialParams.normalMap === undefined ? null : materialParams.normalMap;
				material.normalMapType = TangentSpaceNormalMap;

				if ( materialParams.normalScale ) material.normalScale = materialParams.normalScale;

				material.displacementMap = null;
				material.displacementScale = 1;
				material.displacementBias = 0;

				material.specularMap = materialParams.specularMap === undefined ? null : materialParams.specularMap;
				material.specular = materialParams.specular;

				material.glossinessMap = materialParams.glossinessMap === undefined ? null : materialParams.glossinessMap;
				material.glossiness = materialParams.glossiness;

				material.alphaMap = null;

				material.envMap = materialParams.envMap === undefined ? null : materialParams.envMap;
				material.envMapIntensity = 1.0;

				material.refractionRatio = 0.98;

				return material;

			},

		};

	}

	/**
	 * Mesh Quantization Extension
	 *
	 * Specification: https://github.com/KhronosGroup/glTF/tree/master/extensions/2.0/Khronos/KHR_mesh_quantization
	 */
	function GLTFMeshQuantizationExtension() {

		this.name = EXTENSIONS.KHR_MESH_QUANTIZATION;

	}

	/*********************************/
	/********** INTERPOLATION ********/
	/*********************************/

	// Spline Interpolation
	// Specification: https://github.com/KhronosGroup/glTF/blob/master/specification/2.0/README.md#appendix-c-spline-interpolation
	function GLTFCubicSplineInterpolant( parameterPositions, sampleValues, sampleSize, resultBuffer ) {

		Interpolant.call( this, parameterPositions, sampleValues, sampleSize, resultBuffer );

	}

	GLTFCubicSplineInterpolant.prototype = Object.create( Interpolant.prototype );
	GLTFCubicSplineInterpolant.prototype.constructor = GLTFCubicSplineInterpolant;

	GLTFCubicSplineInterpolant.prototype.copySampleValue_ = function ( index ) {

		// Copies a sample value to the result buffer. See description of glTF
		// CUBICSPLINE values layout in interpolate_() function below.

		var result = this.resultBuffer,
			values = this.sampleValues,
			valueSize = this.valueSize,
			offset = index * valueSize * 3 + valueSize;

		for ( var i = 0; i !== valueSize; i ++ ) {

			result[ i ] = values[ offset + i ];

		}

		return result;

	};

	GLTFCubicSplineInterpolant.prototype.beforeStart_ = GLTFCubicSplineInterpolant.prototype.copySampleValue_;

	GLTFCubicSplineInterpolant.prototype.afterEnd_ = GLTFCubicSplineInterpolant.prototype.copySampleValue_;

	GLTFCubicSplineInterpolant.prototype.interpolate_ = function ( i1, t0, t, t1 ) {

		var result = this.resultBuffer;
		var values = this.sampleValues;
		var stride = this.valueSize;

		var stride2 = stride * 2;
		var stride3 = stride * 3;

		var td = t1 - t0;

		var p = ( t - t0 ) / td;
		var pp = p * p;
		var ppp = pp * p;

		var offset1 = i1 * stride3;
		var offset0 = offset1 - stride3;

		var s2 = - 2 * ppp + 3 * pp;
		var s3 = ppp - pp;
		var s0 = 1 - s2;
		var s1 = s3 - pp + p;

		// Layout of keyframe output values for CUBICSPLINE animations:
		//   [ inTangent_1, splineVertex_1, outTangent_1, inTangent_2, splineVertex_2, ... ]
		for ( var i = 0; i !== stride; i ++ ) {

			var p0 = values[ offset0 + i + stride ]; // splineVertex_k
			var m0 = values[ offset0 + i + stride2 ] * td; // outTangent_k * (t_k+1 - t_k)
			var p1 = values[ offset1 + i + stride ]; // splineVertex_k+1
			var m1 = values[ offset1 + i ] * td; // inTangent_k+1 * (t_k+1 - t_k)

			result[ i ] = s0 * p0 + s1 * m0 + s2 * p1 + s3 * m1;

		}

		return result;

	};

	/*********************************/
	/********** INTERNALS ************/
	/*********************************/

	/* CONSTANTS */

	var WEBGL_CONSTANTS = {
		FLOAT: 5126,
		//FLOAT_MAT2: 35674,
		FLOAT_MAT3: 35675,
		FLOAT_MAT4: 35676,
		FLOAT_VEC2: 35664,
		FLOAT_VEC3: 35665,
		FLOAT_VEC4: 35666,
		LINEAR: 9729,
		REPEAT: 10497,
		SAMPLER_2D: 35678,
		POINTS: 0,
		LINES: 1,
		LINE_LOOP: 2,
		LINE_STRIP: 3,
		TRIANGLES: 4,
		TRIANGLE_STRIP: 5,
		TRIANGLE_FAN: 6,
		UNSIGNED_BYTE: 5121,
		UNSIGNED_SHORT: 5123
	};

	var WEBGL_COMPONENT_TYPES = {
		5120: Int8Array,
		5121: Uint8Array,
		5122: Int16Array,
		5123: Uint16Array,
		5125: Uint32Array,
		5126: Float32Array
	};

	var WEBGL_FILTERS = {
		9728: NearestFilter,
		9729: LinearFilter,
		9984: NearestMipmapNearestFilter,
		9985: LinearMipmapNearestFilter,
		9986: NearestMipmapLinearFilter,
		9987: LinearMipmapLinearFilter
	};

	var WEBGL_WRAPPINGS = {
		33071: ClampToEdgeWrapping,
		33648: MirroredRepeatWrapping,
		10497: RepeatWrapping
	};

	var WEBGL_TYPE_SIZES = {
		'SCALAR': 1,
		'VEC2': 2,
		'VEC3': 3,
		'VEC4': 4,
		'MAT2': 4,
		'MAT3': 9,
		'MAT4': 16
	};

	var ATTRIBUTES = {
		POSITION: 'position',
		NORMAL: 'normal',
		TANGENT: 'tangent',
		TEXCOORD_0: 'uv',
		TEXCOORD_1: 'uv2',
		COLOR_0: 'color',
		WEIGHTS_0: 'skinWeight',
		JOINTS_0: 'skinIndex',
	};

	var PATH_PROPERTIES = {
		scale: 'scale',
		translation: 'position',
		rotation: 'quaternion',
		weights: 'morphTargetInfluences'
	};

	var INTERPOLATION = {
		CUBICSPLINE: undefined, // We use a custom interpolant (GLTFCubicSplineInterpolation) for CUBICSPLINE tracks. Each
		                        // keyframe track will be initialized with a default interpolation type, then modified.
		LINEAR: InterpolateLinear,
		STEP: InterpolateDiscrete
	};

	var ALPHA_MODES = {
		OPAQUE: 'OPAQUE',
		MASK: 'MASK',
		BLEND: 'BLEND'
	};

	var MIME_TYPE_FORMATS = {
		'image/png': RGBAFormat,
		'image/jpeg': RGBFormat
	};

	/* UTILITY FUNCTIONS */

	function resolveURL( url, path ) {

		// Invalid URL
		if ( typeof url !== 'string' || url === '' ) return '';

		// Host Relative URL
		if ( /^https?:\/\//i.test( path ) && /^\//.test( url ) ) {

			path = path.replace( /(^https?:\/\/[^\/]+).*/i, '$1' );

		}

		// Absolute URL http://,https://,//
		if ( /^(https?:)?\/\//i.test( url ) ) return url;

		// Data URI
		if ( /^data:.*,.*$/i.test( url ) ) return url;

		// Blob URL
		if ( /^blob:.*$/i.test( url ) ) return url;

		// Relative URL
		return path + url;

	}

	/**
	 * Specification: https://github.com/KhronosGroup/glTF/blob/master/specification/2.0/README.md#default-material
	 */
	function createDefaultMaterial( cache ) {

		if ( cache[ 'DefaultMaterial' ] === undefined ) {

			cache[ 'DefaultMaterial' ] = new MeshStandardMaterial( {
				color: 0xFFFFFF,
				emissive: 0x000000,
				metalness: 1,
				roughness: 1,
				transparent: false,
				depthTest: true,
				side: FrontSide
			} );

		}

		return cache[ 'DefaultMaterial' ];

	}

	function addUnknownExtensionsToUserData( knownExtensions, knownExtensionPlugins, object, objectDef ) {

		// Add unknown glTF extensions to an object's userData.

		for ( var name in objectDef.extensions ) {

			if ( knownExtensions[ name ] === undefined && knownExtensionPlugins[ name ] === undefined ) {

				object.userData.gltfExtensions = object.userData.gltfExtensions || {};
				object.userData.gltfExtensions[ name ] = objectDef.extensions[ name ];

			}

		}

	}

	/**
	 * @param {Object3D|Material|BufferGeometry} object
	 * @param {GLTF.definition} gltfDef
	 */
	function assignExtrasToUserData( object, gltfDef ) {

		if ( gltfDef.extras !== undefined ) {

			if ( typeof gltfDef.extras === 'object' ) {

				Object.assign( object.userData, gltfDef.extras );

			} else {

				console.warn( 'THREE.GLTFLoader: Ignoring primitive type .extras, ' + gltfDef.extras );

			}

		}

	}

	/**
	 * Specification: https://github.com/KhronosGroup/glTF/blob/master/specification/2.0/README.md#morph-targets
	 *
	 * @param {BufferGeometry} geometry
	 * @param {Array<GLTF.Target>} targets
	 * @param {GLTFParser} parser
	 * @return {Promise<BufferGeometry>}
	 */
	function addMorphTargets( geometry, targets, parser ) {

		var hasMorphPosition = false;
		var hasMorphNormal = false;

		for ( var i = 0, il = targets.length; i < il; i ++ ) {

			var target = targets[ i ];

			if ( target.POSITION !== undefined ) hasMorphPosition = true;
			if ( target.NORMAL !== undefined ) hasMorphNormal = true;

			if ( hasMorphPosition && hasMorphNormal ) break;

		}

		if ( ! hasMorphPosition && ! hasMorphNormal ) return Promise.resolve( geometry );

		var pendingPositionAccessors = [];
		var pendingNormalAccessors = [];

		for ( var i = 0, il = targets.length; i < il; i ++ ) {

			var target = targets[ i ];

			if ( hasMorphPosition ) {

				var pendingAccessor = target.POSITION !== undefined
					? parser.getDependency( 'accessor', target.POSITION )
					: geometry.attributes.position;

				pendingPositionAccessors.push( pendingAccessor );

			}

			if ( hasMorphNormal ) {

				var pendingAccessor = target.NORMAL !== undefined
					? parser.getDependency( 'accessor', target.NORMAL )
					: geometry.attributes.normal;

				pendingNormalAccessors.push( pendingAccessor );

			}

		}

		return Promise.all( [
			Promise.all( pendingPositionAccessors ),
			Promise.all( pendingNormalAccessors )
		] ).then( function ( accessors ) {

			var morphPositions = accessors[ 0 ];
			var morphNormals = accessors[ 1 ];

			if ( hasMorphPosition ) geometry.morphAttributes.position = morphPositions;
			if ( hasMorphNormal ) geometry.morphAttributes.normal = morphNormals;
			geometry.morphTargetsRelative = true;

			return geometry;

		} );

	}

	/**
	 * @param {Mesh} mesh
	 * @param {GLTF.Mesh} meshDef
	 */
	function updateMorphTargets( mesh, meshDef ) {

		mesh.updateMorphTargets();

		if ( meshDef.weights !== undefined ) {

			for ( var i = 0, il = meshDef.weights.length; i < il; i ++ ) {

				mesh.morphTargetInfluences[ i ] = meshDef.weights[ i ];

			}

		}

		// .extras has user-defined data, so check that .extras.targetNames is an array.
		if ( meshDef.extras && Array.isArray( meshDef.extras.targetNames ) ) {

			var targetNames = meshDef.extras.targetNames;

			if ( mesh.morphTargetInfluences.length === targetNames.length ) {

				mesh.morphTargetDictionary = {};

				for ( var i = 0, il = targetNames.length; i < il; i ++ ) {

					mesh.morphTargetDictionary[ targetNames[ i ] ] = i;

				}

			} else {

				console.warn( 'THREE.GLTFLoader: Invalid extras.targetNames length. Ignoring names.' );

			}

		}

	}

	function createPrimitiveKey( primitiveDef ) {

		var dracoExtension = primitiveDef.extensions && primitiveDef.extensions[ EXTENSIONS.KHR_DRACO_MESH_COMPRESSION ];
		var geometryKey;

		if ( dracoExtension ) {

			geometryKey = 'draco:' + dracoExtension.bufferView
				+ ':' + dracoExtension.indices
				+ ':' + createAttributesKey( dracoExtension.attributes );

		} else {

			geometryKey = primitiveDef.indices + ':' + createAttributesKey( primitiveDef.attributes ) + ':' + primitiveDef.mode;

		}

		return geometryKey;

	}

	function createAttributesKey( attributes ) {

		var attributesKey = '';

		var keys = Object.keys( attributes ).sort();

		for ( var i = 0, il = keys.length; i < il; i ++ ) {

			attributesKey += keys[ i ] + ':' + attributes[ keys[ i ] ] + ';';

		}

		return attributesKey;

	}

	/* GLTF PARSER */

	function GLTFParser( json, extensions, plugins, options ) {

		this.json = json || {};
		this.extensions = extensions || {};
		this.plugins = plugins || { extensions: {} };
		this.options = options || {};

		// loader object cache
		this.cache = new GLTFRegistry();

		// BufferGeometry caching
		this.primitiveCache = {};

		this.textureLoader = new TextureLoader( this.options.manager );
		this.textureLoader.setCrossOrigin( this.options.crossOrigin );

		this.fileLoader = new FileLoader( this.options.manager );
		this.fileLoader.setResponseType( 'arraybuffer' );

		if ( this.options.crossOrigin === 'use-credentials' ) {

			this.fileLoader.setWithCredentials( true );

		}

	}

	GLTFParser.prototype.parse = function ( onLoad, onError ) {

		var parser = this;
		var json = this.json;
		var extensions = this.extensions;
		var extensionPlugins = this.plugins.extensions;

		// Clear the loader cache
		this.cache.removeAll();

		// Mark the special nodes/meshes in json for efficient parse
		this.markDefs();

		this._onBefore( 'root', json ).then( function ( def ) {

			json = def;
			parser.json = json;

			return Promise.all( [

				parser.getDependencies( 'scene' ),
				parser.getDependencies( 'animation' ),
				parser.getDependencies( 'camera' ),

			] );

		} ).then( function ( dependencies ) {

			var result = {
				scene: dependencies[ 0 ][ json.scene || 0 ],
				scenes: dependencies[ 0 ],
				animations: dependencies[ 1 ],
				cameras: dependencies[ 2 ],
				asset: json.asset,
				parser: parser,
				userData: {}
			};

			return parser._onAfter( 'root', result, json );

		} ).then( function ( result ) {

			addUnknownExtensionsToUserData( extensions, extensionPlugins, result, json );
			assignExtrasToUserData( result, json );
			onLoad( result );

		} ).catch( onError );

	};

	/**
	 * Marks the special nodes/meshes in json for efficient parse.
	 */
	GLTFParser.prototype.markDefs = function () {

		var nodeDefs = this.json.nodes || [];
		var skinDefs = this.json.skins || [];
		var meshDefs = this.json.meshes || [];

		var meshReferences = {};
		var meshUses = {};

		// Nothing in the node definition indicates whether it is a Bone or an
		// Object3D. Use the skins' joint references to mark bones.
		for ( var skinIndex = 0, skinLength = skinDefs.length; skinIndex < skinLength; skinIndex ++ ) {

			var joints = skinDefs[ skinIndex ].joints;

			for ( var i = 0, il = joints.length; i < il; i ++ ) {

				nodeDefs[ joints[ i ] ].isBone = true;

			}

		}

		// Meshes can (and should) be reused by multiple nodes in a glTF asset. To
		// avoid having more than one Mesh with the same name, count
		// references and rename instances below.
		//
		// Example: CesiumMilkTruck sample model reuses "Wheel" meshes.
		for ( var nodeIndex = 0, nodeLength = nodeDefs.length; nodeIndex < nodeLength; nodeIndex ++ ) {

			var nodeDef = nodeDefs[ nodeIndex ];

			if ( nodeDef.mesh !== undefined ) {

				if ( meshReferences[ nodeDef.mesh ] === undefined ) {

					meshReferences[ nodeDef.mesh ] = meshUses[ nodeDef.mesh ] = 0;

				}

				meshReferences[ nodeDef.mesh ] ++;

				// Nothing in the mesh definition indicates whether it is
				// a SkinnedMesh or Mesh. Use the node's mesh reference
				// to mark SkinnedMesh if node has skin.
				if ( nodeDef.skin !== undefined ) {

					meshDefs[ nodeDef.mesh ].isSkinnedMesh = true;

				}

			}

		}

		this.json.meshReferences = meshReferences;
		this.json.meshUses = meshUses;

	};

	/**
	 * @param {string} key
	 * @param {GLTF.definition} def
	 * @return {Promise<GLTF.definition>}}
	 */
	GLTFParser.prototype._onBefore = function ( key, def ) {

		var parser = this;
		var functionName = 'onBefore' + key[ 0 ].toUpperCase() + key.slice( 1 );
		var plugins = this.plugins || {};
		var extensionPlugins = plugins.extensions || {};
		var extensions = def.extensions || {};
		var pending = Promise.resolve( def );

		for ( var extensionName in extensions ) {

			var plugin = extensionPlugins[ extensionName ];

			if ( plugin === undefined || plugin[ functionName ] === undefined ) {

				continue;

			}

			pending = pending.then( function ( plugin, def ) {

				return plugin[ functionName ]( def, parser );

			}.bind( null, plugin ) );

		}

		return pending;

	};

	/**
	 * @param {string} key
	 * @param {Object} object
	 * @param {GLTF.definition} def
	 * @return {Promise<Object>}}
	 */
	GLTFParser.prototype._onAfter = function ( key, object, def ) {

		var parser = this;
		var functionName = 'onAfter' + key[ 0 ].toUpperCase() + key.slice( 1 );
		var plugins = this.plugins || {};
		var extensionPlugins = plugins.extensions || {};
		var extensions = def.extensions || {};
		var pending = Promise.resolve( object );

		for ( var extensionName in extensions ) {

			var plugin = extensionPlugins[ extensionName ];

			if ( plugin === undefined || plugin[ functionName ] === undefined ) {

				continue;

			}

			pending = pending.then( function ( plugin, object ) {

				return plugin[ functionName ]( object, def, parser );

			}.bind( null, plugin ) );

		}

		return pending;

	};

	/**
	 * @param {string} key
	 * @param {GLTF.definition} def
	 * @return {Promise<Object>|null}}
	 */
	GLTFParser.prototype._on = function ( key, def ) {

		var parser = this;
		var functionName = 'on' + key[ 0 ].toUpperCase() + key.slice( 1 );
		var plugins = this.plugins || {};
		var extensionPlugins = plugins.extensions || {};
		var extensions = def.extensions || {};

		for ( var extensionName in extensions ) {

			var plugin = extensionPlugins[ extensionName ];

			if ( plugin === undefined || plugin[ functionName ] === undefined ) {

				continue;

			}

			var result = plugin[ functionName ]( def, parser );

			if ( result ) return result;

		}

		return null;

	};

	/**
	 * Requests the specified dependency asynchronously, with caching.
	 * @param {string} type
	 * @param {number} index
	 * @return {Promise<Object3D|Material|THREE.Texture|AnimationClip|ArrayBuffer|Object>}
	 */
	GLTFParser.prototype.getDependency = function ( type, index ) {

		var parser = this;
		var json = parser.json;
		var cacheKey = type + ':' + index;
		var dependency = this.cache.get( cacheKey );
		var extensions = parser.extensions;
		var extensionPlugins = parser.plugins.extensions;

		if ( ! dependency ) {

			switch ( type ) {

				case 'scene':
					var sceneDef = json.scenes[ index ];
					dependency = this._onBefore( type, sceneDef ).then( function ( def ) {

						sceneDef = def;
						return parser._on( type, sceneDef );

					} ).then( function ( scene ) {

						return scene || parser.loadScene( sceneDef );

					} ).then( function ( scene ) {

						return parser._onAfter( type, scene, sceneDef );

					} ).then( function ( scene ) {

						assignExtrasToUserData( scene, sceneDef );

						if ( sceneDef.extensions ) addUnknownExtensionsToUserData( extensions, extensionPlugins, scene, sceneDef );

						return scene;

					} );
					break;

				case 'node':
					var nodeDef = json.nodes[ index ];
					dependency = this._onBefore( type, nodeDef ).then( function ( def ) {

						nodeDef = def;
						return parser._on( type, nodeDef );

					} ).then( function ( node ) {

						return node || parser.loadNode( nodeDef );

					} ).then( function ( node ) {

						return parser._onAfter( type, node, nodeDef );

					} ).then( function ( node ) {

						assignExtrasToUserData( node, nodeDef );

						if ( nodeDef.extensions ) addUnknownExtensionsToUserData( extensions, extensionPlugins, node, nodeDef );

						return node;

					} );
					break;

				case 'mesh':
					var meshDef = json.meshes[ index ];
					dependency = this._onBefore( type, meshDef ).then( function ( def ) {

						meshDef = def;
						return parser._on( type, meshDef );

					} ).then( function ( mesh ) {

						return mesh || parser.loadMesh( index, meshDef );

					} ).then( function ( mesh ) {

						return parser._onAfter( type, mesh, meshDef );

					} ).then( function ( mesh ) {

						if ( mesh.isGroup ) {

							for ( var i = 0, il = mesh.children.length; i < il; i ++ ) {

								assignExtrasToUserData( mesh.children[ i ], meshDef );

							}

						} else {

							assignExtrasToUserData( mesh, meshDef );

						}

						return mesh;

					} );
					break;

				case 'accessor':
					var accessorDef = json.accessors[ index ];
					dependency = this._onBefore( type, accessorDef ).then( function ( def ) {

						accessorDef = def;
						return parser._on( type, accessorDef );

					} ).then( function ( accessor ) {

						return accessor || parser.loadAccessor( accessorDef );

					} ).then( function ( accessor ) {

						return parser._onAfter( type, accessor, accessorDef );

					} );
					break;

				case 'bufferView':
					var bufferViewDef = json.bufferViews[ index ];
					dependency = this._onBefore( type, bufferViewDef ).then( function ( def ) {

						bufferViewDef = def;
						return parser._on( type, bufferViewDef );

					} ).then( function ( bufferView ) {

						return bufferView || parser.loadBufferView( bufferViewDef );

					} ).then( function ( bufferView ) {

						return parser._onAfter( type, bufferView, bufferViewDef );

					} );
					break;

				case 'buffer':
					var bufferDef = json.buffers[ index ];
					dependency = this._onBefore( type, bufferDef ).then( function ( def ) {

						bufferDef = def;
						return parser._on( type, bufferDef );

					} ).then( function ( buffer ) {

						return buffer || parser.loadBuffer( index, bufferDef );

					} ).then( function ( buffer ) {

						return parser._onAfter( type, buffer, bufferDef );

					} );
					break;

				case 'material':
					var materialDef = json.materials[ index ];
					dependency = this._onBefore( type, materialDef ).then( function ( def ) {

						materialDef = def;
						return parser._on( type, materialDef );

					} ).then( function ( material ) {

						return material || parser.loadMaterial( materialDef );

					} ).then( function ( material ) {

						return parser._onAfter( type, material, materialDef );

					} ).then( function ( material ) {

						assignExtrasToUserData( material, materialDef );

						if ( materialDef.extensions ) addUnknownExtensionsToUserData( extensions, extensionPlugins, material, materialDef );

						return material;

					} );
					break;

				case 'texture':
					var textureDef = json.textures[ index ];
					dependency = this._onBefore( type, textureDef ).then( function ( def ) {

						textureDef = def;
						return parser._on( type, textureDef );

					} ).then( function ( texture ) {

						return texture || parser.loadTexture( textureDef );

					} ).then( function ( texture ) {

						return parser._onAfter( type, texture, textureDef );

					} );
					break;

				case 'skin':
					var skinDef = json.skins[ index ];
					dependency = this._onBefore( type, skinDef ).then( function ( def ) {

						skinDef = def;
						return parser._on( type, skinDef );

					} ).then( function ( skin ) {

						return skin || parser.loadSkin( skinDef );

					} ).then( function ( skin ) {

						return parser._onAfter( type, skin, skinDef );

					} );
					break;

				case 'animation':
					var animationDef = json.animations[ index ];
					dependency = this._onBefore( type, animationDef ).then( function ( def ) {

						animationDef = def;
						return parser._on( type, animationDef );

					} ).then( function ( animation ) {

						return animation || parser.loadAnimation( index, animationDef );

					} ).then( function ( animation ) {

						return parser._onAfter( type, animation, animationDef );

					} );
					break;

				case 'camera':
					var cameraDef = json.cameras[ index ];
					dependency = this._onBefore( type, cameraDef ).then( function ( def ) {

						cameraDef = def;
						return parser._on( type, cameraDef );

					} ).then( function ( camera ) {

						return camera || parser.loadCamera( cameraDef );

					} ).then( function ( camera ) {

						return parser._onAfter( type, camera, cameraDef );

					} ).then( function ( camera ) {

						assignExtrasToUserData( camera, cameraDef );

						return camera;

					} );
					break;

				case 'light':
					dependency = this.extensions[ EXTENSIONS.KHR_LIGHTS_PUNCTUAL ].loadLight( index );
					break;

				default:
					throw new Error( 'Unknown type: ' + type );

			}

			this.cache.add( cacheKey, dependency );

		}

		return dependency;

	};

	/**
	 * Requests all dependencies of the specified type asynchronously, with caching.
	 * @param {string} type
	 * @return {Promise<Array<Object>>}
	 */
	GLTFParser.prototype.getDependencies = function ( type ) {

		var dependencies = this.cache.get( type );

		if ( ! dependencies ) {

			var parser = this;
			var defs = this.json[ type + ( type === 'mesh' ? 'es' : 's' ) ] || [];

			dependencies = Promise.all( defs.map( function ( def, index ) {

				return parser.getDependency( type, index );

			} ) );

			this.cache.add( type, dependencies );

		}

		return dependencies;

	};

	/**
	 * Specification: https://github.com/KhronosGroup/glTF/blob/master/specification/2.0/README.md#buffers-and-buffer-views
	 * @param {number} bufferIndex
	 * @param {GLTF.definition} bufferDef
	 * @return {Promise<ArrayBuffer>}
	 */
	GLTFParser.prototype.loadBuffer = function ( bufferIndex, bufferDef ) {

		var loader = this.fileLoader;

		if ( bufferDef.type && bufferDef.type !== 'arraybuffer' ) {

			throw new Error( 'THREE.GLTFLoader: ' + bufferDef.type + ' buffer type is not supported.' );

		}

		// If present, GLB container is required to be the first buffer.
		if ( bufferDef.uri === undefined && bufferIndex === 0 ) {

			return Promise.resolve( this.extensions[ EXTENSIONS.KHR_BINARY_GLTF ].body );

		}

		var options = this.options;

		return new Promise( function ( resolve, reject ) {

			loader.load( resolveURL( bufferDef.uri, options.path ), resolve, undefined, function () {

				reject( new Error( 'THREE.GLTFLoader: Failed to load buffer "' + bufferDef.uri + '".' ) );

			} );

		} );

	};

	/**
	 * Specification: https://github.com/KhronosGroup/glTF/blob/master/specification/2.0/README.md#buffers-and-buffer-views
	 * @param {GLTF.definition} bufferViewDef
	 * @return {Promise<ArrayBuffer>}
	 */
	GLTFParser.prototype.loadBufferView = function ( bufferViewDef ) {

		return this.getDependency( 'buffer', bufferViewDef.buffer ).then( function ( buffer ) {

			var byteLength = bufferViewDef.byteLength || 0;
			var byteOffset = bufferViewDef.byteOffset || 0;
			return buffer.slice( byteOffset, byteOffset + byteLength );

		} );

	};

	/**
	 * Specification: https://github.com/KhronosGroup/glTF/blob/master/specification/2.0/README.md#accessors
	 * @param {GLTF.definition} accessorDef
	 * @return {Promise<BufferAttribute|InterleavedBufferAttribute>}
	 */
	GLTFParser.prototype.loadAccessor = function ( accessorDef ) {

		var parser = this;
		var json = this.json;

		if ( accessorDef.bufferView === undefined && accessorDef.sparse === undefined ) {

			// Ignore empty accessors, which may be used to declare runtime
			// information about attributes coming from another source (e.g. Draco
			// compression extension).
			return Promise.resolve( null );

		}

		var pendingBufferViews = [];

		if ( accessorDef.bufferView !== undefined ) {

			pendingBufferViews.push( this.getDependency( 'bufferView', accessorDef.bufferView ) );

		} else {

			pendingBufferViews.push( null );

		}

		if ( accessorDef.sparse !== undefined ) {

			pendingBufferViews.push( this.getDependency( 'bufferView', accessorDef.sparse.indices.bufferView ) );
			pendingBufferViews.push( this.getDependency( 'bufferView', accessorDef.sparse.values.bufferView ) );

		}

		return Promise.all( pendingBufferViews ).then( function ( bufferViews ) {

			var bufferView = bufferViews[ 0 ];

			var itemSize = WEBGL_TYPE_SIZES[ accessorDef.type ];
			var TypedArray = WEBGL_COMPONENT_TYPES[ accessorDef.componentType ];

			// For VEC3: itemSize is 3, elementBytes is 4, itemBytes is 12.
			var elementBytes = TypedArray.BYTES_PER_ELEMENT;
			var itemBytes = elementBytes * itemSize;
			var byteOffset = accessorDef.byteOffset || 0;
			var byteStride = accessorDef.bufferView !== undefined ? json.bufferViews[ accessorDef.bufferView ].byteStride : undefined;
			var normalized = accessorDef.normalized === true;
			var array, bufferAttribute;

			// The buffer is not interleaved if the stride is the item size in bytes.
			if ( byteStride && byteStride !== itemBytes ) {

				// Each "slice" of the buffer, as defined by 'count' elements of 'byteStride' bytes, gets its own InterleavedBuffer
				// This makes sure that IBA.count reflects accessor.count properly
				var ibSlice = Math.floor( byteOffset / byteStride );
				var ibCacheKey = 'InterleavedBuffer:' + accessorDef.bufferView + ':' + accessorDef.componentType + ':' + ibSlice + ':' + accessorDef.count;
				var ib = parser.cache.get( ibCacheKey );

				if ( ! ib ) {

					array = new TypedArray( bufferView, ibSlice * byteStride, accessorDef.count * byteStride / elementBytes );

					// Integer parameters to IB/IBA are in array elements, not bytes.
					ib = new InterleavedBuffer( array, byteStride / elementBytes );

					parser.cache.add( ibCacheKey, ib );

				}

				bufferAttribute = new InterleavedBufferAttribute( ib, itemSize, ( byteOffset % byteStride ) / elementBytes, normalized );

			} else {

				if ( bufferView === null ) {

					array = new TypedArray( accessorDef.count * itemSize );

				} else {

					array = new TypedArray( bufferView, byteOffset, accessorDef.count * itemSize );

				}

				bufferAttribute = new BufferAttribute( array, itemSize, normalized );

			}

			// https://github.com/KhronosGroup/glTF/blob/master/specification/2.0/README.md#sparse-accessors
			if ( accessorDef.sparse !== undefined ) {

				var itemSizeIndices = WEBGL_TYPE_SIZES.SCALAR;
				var TypedArrayIndices = WEBGL_COMPONENT_TYPES[ accessorDef.sparse.indices.componentType ];

				var byteOffsetIndices = accessorDef.sparse.indices.byteOffset || 0;
				var byteOffsetValues = accessorDef.sparse.values.byteOffset || 0;

				var sparseIndices = new TypedArrayIndices( bufferViews[ 1 ], byteOffsetIndices, accessorDef.sparse.count * itemSizeIndices );
				var sparseValues = new TypedArray( bufferViews[ 2 ], byteOffsetValues, accessorDef.sparse.count * itemSize );

				if ( bufferView !== null ) {

					// Avoid modifying the original ArrayBuffer, if the bufferView wasn't initialized with zeroes.
					bufferAttribute = new BufferAttribute( bufferAttribute.array.slice(), bufferAttribute.itemSize, bufferAttribute.normalized );

				}

				for ( var i = 0, il = sparseIndices.length; i < il; i ++ ) {

					var index = sparseIndices[ i ];

					bufferAttribute.setX( index, sparseValues[ i * itemSize ] );
					if ( itemSize >= 2 ) bufferAttribute.setY( index, sparseValues[ i * itemSize + 1 ] );
					if ( itemSize >= 3 ) bufferAttribute.setZ( index, sparseValues[ i * itemSize + 2 ] );
					if ( itemSize >= 4 ) bufferAttribute.setW( index, sparseValues[ i * itemSize + 3 ] );
					if ( itemSize >= 5 ) throw new Error( 'THREE.GLTFLoader: Unsupported itemSize in sparse BufferAttribute.' );

				}

			}

			return bufferAttribute;

		} );

	};

	/**
	 * Specification: https://github.com/KhronosGroup/glTF/tree/master/specification/2.0#textures
	 * @param {GLTF.definition} textureDef
	 * @return {Promise<THREE.Texture>}
	 */
	GLTFParser.prototype.loadTexture = function ( textureDef ) {

		var parser = this;
		var json = this.json;
		var options = this.options;
		var textureLoader = this.textureLoader;

		var URL = window.URL || window.webkitURL;

		var textureExtensions = textureDef.extensions || {};

		var source;

		if ( textureExtensions[ EXTENSIONS.MSFT_TEXTURE_DDS ] ) {

			source = json.images[ textureExtensions[ EXTENSIONS.MSFT_TEXTURE_DDS ].source ];

		} else {

			source = json.images[ textureDef.source ];

		}

		var sourceURI = source.uri;
		var isObjectURL = false;

		if ( source.bufferView !== undefined ) {

			// Load binary image data from bufferView, if provided.

			sourceURI = parser.getDependency( 'bufferView', source.bufferView ).then( function ( bufferView ) {

				isObjectURL = true;
				var blob = new Blob( [ bufferView ], { type: source.mimeType } );
				sourceURI = URL.createObjectURL( blob );
				return sourceURI;

			} );

		}

		return Promise.resolve( sourceURI ).then( function ( sourceURI ) {

			// Load Texture resource.

			var loader = options.manager.getHandler( sourceURI );

			if ( ! loader ) {

				loader = textureExtensions[ EXTENSIONS.MSFT_TEXTURE_DDS ]
					? parser.extensions[ EXTENSIONS.MSFT_TEXTURE_DDS ].ddsLoader
					: textureLoader;

			}

			return new Promise( function ( resolve, reject ) {

				loader.load( resolveURL( sourceURI, options.path ), resolve, undefined, reject );

			} );

		} ).then( function ( texture ) {

			// Clean up resources and configure Texture.

			if ( isObjectURL === true ) {

				URL.revokeObjectURL( sourceURI );

			}

			texture.flipY = false;

			if ( textureDef.name ) texture.name = textureDef.name;

			// Ignore unknown mime types, like DDS files.
			if ( source.mimeType in MIME_TYPE_FORMATS ) {

				texture.format = MIME_TYPE_FORMATS[ source.mimeType ];

			}

			var samplers = json.samplers || {};
			var sampler = samplers[ textureDef.sampler ] || {};

			texture.magFilter = WEBGL_FILTERS[ sampler.magFilter ] || LinearFilter;
			texture.minFilter = WEBGL_FILTERS[ sampler.minFilter ] || LinearMipmapLinearFilter;
			texture.wrapS = WEBGL_WRAPPINGS[ sampler.wrapS ] || RepeatWrapping;
			texture.wrapT = WEBGL_WRAPPINGS[ sampler.wrapT ] || RepeatWrapping;

			return texture;

		} );

	};

	/**
	 * Asynchronously assigns a texture to the given material parameters.
	 * @param {Object} materialParams
	 * @param {string} mapName
	 * @param {Object} mapDef
	 * @return {Promise}
	 */
	GLTFParser.prototype.assignTexture = function ( materialParams, mapName, mapDef ) {

		var parser = this;

		return this._onBefore( 'map', mapDef ).then( function ( def ) {

			mapDef = def;
			return parser._on( 'map', mapDef );

		} ).then( function ( texture ) {

			if ( texture ) return texture ;

			return parser.getDependency( 'texture', mapDef.index ).then( function ( texture ) {

				if ( ! texture.isCompressedTexture ) {

					switch ( mapName ) {

						case 'aoMap':
						case 'emissiveMap':
						case 'metalnessMap':
						case 'normalMap':
						case 'roughnessMap':
							texture.format = RGBFormat;
							break;

					}

				}

				// Materials sample aoMap from UV set 1 and other maps from UV set 0 - this can't be configured
				// However, we will copy UV set 0 to UV set 1 on demand for aoMap
				if ( mapDef.texCoord !== undefined && mapDef.texCoord != 0 && ! ( mapName === 'aoMap' && mapDef.texCoord == 1 ) ) {

					console.warn( 'THREE.GLTFLoader: Custom UV set ' + mapDef.texCoord + ' for texture ' + mapName + ' not yet supported.' );

				}

				if ( parser.extensions[ EXTENSIONS.KHR_TEXTURE_TRANSFORM ] ) {

					var transform = mapDef.extensions !== undefined ? mapDef.extensions[ EXTENSIONS.KHR_TEXTURE_TRANSFORM ] : undefined;

					if ( transform ) {

						texture = parser.extensions[ EXTENSIONS.KHR_TEXTURE_TRANSFORM ].extendTexture( texture, transform );

					}

				}

				return texture;

			} );

		} ).then( function ( texture ) {

			return parser._onAfter( 'map', texture, mapDef );

		} ).then( function ( texture ) {

			materialParams[ mapName ] = texture;

		} );

	};

	/**
	 * Assigns final material to a Mesh, Line, or Points instance. The instance
	 * already has a material (generated from the glTF material options alone)
	 * but reuse of the same glTF material may require multiple threejs materials
	 * to accomodate different primitive types, defines, etc. New materials will
	 * be created if necessary, and reused from a cache.
	 * @param  {Object3D} mesh Mesh, Line, or Points instance.
	 */
	GLTFParser.prototype.assignFinalMaterial = function ( mesh ) {

		var geometry = mesh.geometry;
		var material = mesh.material;
		var extensions = this.extensions;

		var useVertexTangents = geometry.attributes.tangent !== undefined;
		var useVertexColors = geometry.attributes.color !== undefined;
		var useFlatShading = geometry.attributes.normal === undefined;
		var useSkinning = mesh.isSkinnedMesh === true;
		var useMorphTargets = Object.keys( geometry.morphAttributes ).length > 0;
		var useMorphNormals = useMorphTargets && geometry.morphAttributes.normal !== undefined;

		if ( mesh.isPoints ) {

			var cacheKey = 'PointsMaterial:' + material.uuid;

			var pointsMaterial = this.cache.get( cacheKey );

			if ( ! pointsMaterial ) {

				pointsMaterial = new PointsMaterial();
				Material.prototype.copy.call( pointsMaterial, material );
				pointsMaterial.color.copy( material.color );
				pointsMaterial.map = material.map;
				pointsMaterial.sizeAttenuation = false; // glTF spec says points should be 1px

				this.cache.add( cacheKey, pointsMaterial );

			}

			material = pointsMaterial;

		} else if ( mesh.isLine ) {

			var cacheKey = 'LineBasicMaterial:' + material.uuid;

			var lineMaterial = this.cache.get( cacheKey );

			if ( ! lineMaterial ) {

				lineMaterial = new LineBasicMaterial();
				Material.prototype.copy.call( lineMaterial, material );
				lineMaterial.color.copy( material.color );

				this.cache.add( cacheKey, lineMaterial );

			}

			material = lineMaterial;

		}

		// Clone the material if it will be modified
		if ( useVertexTangents || useVertexColors || useFlatShading || useSkinning || useMorphTargets ) {

			var cacheKey = 'ClonedMaterial:' + material.uuid + ':';

			if ( material.isGLTFSpecularGlossinessMaterial ) cacheKey += 'specular-glossiness:';
			if ( useSkinning ) cacheKey += 'skinning:';
			if ( useVertexTangents ) cacheKey += 'vertex-tangents:';
			if ( useVertexColors ) cacheKey += 'vertex-colors:';
			if ( useFlatShading ) cacheKey += 'flat-shading:';
			if ( useMorphTargets ) cacheKey += 'morph-targets:';
			if ( useMorphNormals ) cacheKey += 'morph-normals:';

			var cachedMaterial = this.cache.get( cacheKey );

			if ( ! cachedMaterial ) {

				cachedMaterial = material.clone();

				if ( useSkinning ) cachedMaterial.skinning = true;
				if ( useVertexTangents ) cachedMaterial.vertexTangents = true;
				if ( useVertexColors ) cachedMaterial.vertexColors = true;
				if ( useFlatShading ) cachedMaterial.flatShading = true;
				if ( useMorphTargets ) cachedMaterial.morphTargets = true;
				if ( useMorphNormals ) cachedMaterial.morphNormals = true;

				this.cache.add( cacheKey, cachedMaterial );

			}

			material = cachedMaterial;

		}

		// workarounds for mesh and geometry

		if ( material.aoMap && geometry.attributes.uv2 === undefined && geometry.attributes.uv !== undefined ) {

			geometry.setAttribute( 'uv2', new BufferAttribute( geometry.attributes.uv.array, 2 ) );

		}

		// https://github.com/mrdoob/three.js/issues/11438#issuecomment-507003995
		if ( material.normalScale && ! useVertexTangents ) {

			material.normalScale.y = - material.normalScale.y;

		}

		mesh.material = material;

	};

	/**
	 * Specification: https://github.com/KhronosGroup/glTF/blob/master/specification/2.0/README.md#materials
	 * @param {GLTF.definition} materialDef
	 * @return {Promise<Material>}
	 */
	GLTFParser.prototype.loadMaterial = function ( materialDef ) {

		var parser = this;
		var json = this.json;
		var extensions = this.extensions;

		var materialType;
		var materialParams = {};
		var materialExtensions = materialDef.extensions || {};

		var pending = [];

		if ( materialExtensions[ EXTENSIONS.KHR_MATERIALS_PBR_SPECULAR_GLOSSINESS ] ) {

			var sgExtension = extensions[ EXTENSIONS.KHR_MATERIALS_PBR_SPECULAR_GLOSSINESS ];
			materialType = sgExtension.getMaterialType();
			pending.push( sgExtension.extendParams( materialParams, materialDef, parser ) );

		} else {

			// Specification:
			// https://github.com/KhronosGroup/glTF/tree/master/specification/2.0#metallic-roughness-material

			materialType = MeshStandardMaterial;

			var metallicRoughness = materialDef.pbrMetallicRoughness || {};

			materialParams.color = new Color( 1.0, 1.0, 1.0 );
			materialParams.opacity = 1.0;

			if ( Array.isArray( metallicRoughness.baseColorFactor ) ) {

				var array = metallicRoughness.baseColorFactor;

				materialParams.color.fromArray( array );
				materialParams.opacity = array[ 3 ];

			}

			if ( metallicRoughness.baseColorTexture !== undefined ) {

				pending.push( parser.assignTexture( materialParams, 'map', metallicRoughness.baseColorTexture ) );

			}

			materialParams.metalness = metallicRoughness.metallicFactor !== undefined ? metallicRoughness.metallicFactor : 1.0;
			materialParams.roughness = metallicRoughness.roughnessFactor !== undefined ? metallicRoughness.roughnessFactor : 1.0;

			if ( metallicRoughness.metallicRoughnessTexture !== undefined ) {

				pending.push( parser.assignTexture( materialParams, 'metalnessMap', metallicRoughness.metallicRoughnessTexture ) );
				pending.push( parser.assignTexture( materialParams, 'roughnessMap', metallicRoughness.metallicRoughnessTexture ) );

			}

		}

<<<<<<< HEAD
		if ( materialDef.normalTexture !== undefined ) {
=======
		if ( materialDef.doubleSided === true ) {

			materialParams.side = DoubleSide;

		}

		var alphaMode = materialDef.alphaMode;

		if ( alphaMode === ALPHA_MODES.BLEND ) {

			materialParams.transparent = true;

			// See: https://github.com/mrdoob/three.js/issues/17706
			materialParams.depthWrite = false;

		} else if ( alphaMode === ALPHA_MODES.MASK ) {

			materialParams.alphaTest = materialDef.alphaCutoff !== undefined ? materialDef.alphaCutoff : 0.5;

		}

		if ( materialDef.normalTexture !== undefined && materialType !== MeshBasicMaterial ) {
>>>>>>> 83487e58

			pending.push( parser.assignTexture( materialParams, 'normalMap', materialDef.normalTexture ) );

			materialParams.normalScale = new Vector2( 1, 1 );

			if ( materialDef.normalTexture.scale !== undefined ) {

				materialParams.normalScale.set( materialDef.normalTexture.scale, materialDef.normalTexture.scale );

			}

		}

		if ( materialDef.occlusionTexture !== undefined ) {

			pending.push( parser.assignTexture( materialParams, 'aoMap', materialDef.occlusionTexture ) );

			if ( materialDef.occlusionTexture.strength !== undefined ) {

				materialParams.aoMapIntensity = materialDef.occlusionTexture.strength;

			}

		}

		if ( materialDef.emissiveFactor !== undefined ) {

			materialParams.emissive = new Color().fromArray( materialDef.emissiveFactor );

		}

		if ( materialDef.emissiveTexture !== undefined ) {

			pending.push( parser.assignTexture( materialParams, 'emissiveMap', materialDef.emissiveTexture ) );

		}

		return Promise.all( pending ).then( function () {

			var material;

			if ( materialType === GLTFMeshStandardSGMaterial ) {

				material = extensions[ EXTENSIONS.KHR_MATERIALS_PBR_SPECULAR_GLOSSINESS ].createMaterial( materialParams );

			} else {

				material = new materialType( materialParams );

			}

			if ( materialDef.name ) material.name = materialDef.name;
			if ( materialDef.doubleSided === true ) material.side = DoubleSide;

			var alphaMode = materialDef.alphaMode;

			if ( alphaMode === ALPHA_MODES.BLEND ) {

				material.transparent = true;

			} else if ( alphaMode === ALPHA_MODES.MASK ) {

				materialParams.alphaTest = materialDef.alphaCutoff !== undefined ? materialDef.alphaCutoff : 0.5;

			}

			// baseColorTexture, emissiveTexture, and specularGlossinessTexture use sRGB encoding.
			if ( material.map ) material.map.encoding = sRGBEncoding;
			if ( material.emissiveMap ) material.emissiveMap.encoding = sRGBEncoding;

			return material;

		} );

	};

	/**
	 * @param {BufferGeometry} geometry
	 * @param {GLTF.Primitive} primitiveDef
	 * @param {GLTFParser} parser
	 */
	function computeBounds( geometry, primitiveDef, parser ) {

		var attributes = primitiveDef.attributes;

		var box = new Box3();

		if ( attributes.POSITION !== undefined ) {

			var accessor = parser.json.accessors[ attributes.POSITION ];

			var min = accessor.min;
			var max = accessor.max;

			// glTF requires 'min' and 'max', but VRM (which extends glTF) currently ignores that requirement.

			if ( min !== undefined && max !== undefined ) {

				box.set(
					new Vector3( min[ 0 ], min[ 1 ], min[ 2 ] ),
					new Vector3( max[ 0 ], max[ 1 ], max[ 2 ] ) );

			} else {

				console.warn( 'THREE.GLTFLoader: Missing min/max properties for accessor POSITION.' );

				return;

			}

		} else {

			return;

		}

		var targets = primitiveDef.targets;

		if ( targets !== undefined ) {

			var vector = new Vector3();

			for ( var i = 0, il = targets.length; i < il; i ++ ) {

				var target = targets[ i ];

				if ( target.POSITION !== undefined ) {

					var accessor = parser.json.accessors[ target.POSITION ];
					var min = accessor.min;
					var max = accessor.max;

					// glTF requires 'min' and 'max', but VRM (which extends glTF) currently ignores that requirement.

					if ( min !== undefined && max !== undefined ) {

						// we need to get max of absolute components because target weight is [-1,1]
						vector.setX( Math.max( Math.abs( min[ 0 ] ), Math.abs( max[ 0 ] ) ) );
						vector.setY( Math.max( Math.abs( min[ 1 ] ), Math.abs( max[ 1 ] ) ) );
						vector.setZ( Math.max( Math.abs( min[ 2 ] ), Math.abs( max[ 2 ] ) ) );

						box.expandByVector( vector );

					} else {

						console.warn( 'THREE.GLTFLoader: Missing min/max properties for accessor POSITION.' );

					}

				}

			}

		}

		geometry.boundingBox = box;

		var sphere = new Sphere();

		box.getCenter( sphere.center );
		sphere.radius = box.min.distanceTo( box.max ) / 2;

		geometry.boundingSphere = sphere;

	}

	/**
	 * @param {BufferGeometry} geometry
	 * @param {GLTF.Primitive} primitiveDef
	 * @param {GLTFParser} parser
	 * @return {Promise<BufferGeometry>}
	 */
	function addPrimitiveAttributes( geometry, primitiveDef, parser ) {

		var attributes = primitiveDef.attributes;

		var pending = [];

		function assignAttributeAccessor( accessorIndex, attributeName ) {

			return parser.getDependency( 'accessor', accessorIndex )
				.then( function ( accessor ) {

					geometry.setAttribute( attributeName, accessor );

				} );

		}

		for ( var gltfAttributeName in attributes ) {

			var threeAttributeName = ATTRIBUTES[ gltfAttributeName ] || gltfAttributeName.toLowerCase();

			// Skip attributes already provided by e.g. Draco extension.
			if ( threeAttributeName in geometry.attributes ) continue;

			pending.push( assignAttributeAccessor( attributes[ gltfAttributeName ], threeAttributeName ) );

		}

		if ( primitiveDef.indices !== undefined && ! geometry.index ) {

			var accessor = parser.getDependency( 'accessor', primitiveDef.indices ).then( function ( accessor ) {

				geometry.setIndex( accessor );

			} );

			pending.push( accessor );

		}

		computeBounds( geometry, primitiveDef, parser );

		return Promise.all( pending ).then( function () {

			return primitiveDef.targets !== undefined
				? addMorphTargets( geometry, primitiveDef.targets, parser )
				: geometry;

		} );

	}

	/**
	 * @param {BufferGeometry} geometry
	 * @param {Number} drawMode
	 * @return {BufferGeometry}
	 */
	function toTrianglesDrawMode( geometry, drawMode ) {

		var index = geometry.getIndex();

		// generate index if not present

		if ( index === null ) {

			var indices = [];

			var position = geometry.getAttribute( 'position' );

			if ( position !== undefined ) {

				for ( var i = 0; i < position.count; i ++ ) {

					indices.push( i );

				}

				geometry.setIndex( indices );
				index = geometry.getIndex();

			} else {

				console.error( 'THREE.GLTFLoader.toTrianglesDrawMode(): Undefined position attribute. Processing not possible.' );
				return geometry;

			}

		}

		//

		var numberOfTriangles = index.count - 2;
		var newIndices = [];

		if ( drawMode === TriangleFanDrawMode ) {

			// gl.TRIANGLE_FAN

			for ( var i = 1; i <= numberOfTriangles; i ++ ) {

				newIndices.push( index.getX( 0 ) );
				newIndices.push( index.getX( i ) );
				newIndices.push( index.getX( i + 1 ) );

			}

		} else {

			// gl.TRIANGLE_STRIP

			for ( var i = 0; i < numberOfTriangles; i ++ ) {

				if ( i % 2 === 0 ) {

					newIndices.push( index.getX( i ) );
					newIndices.push( index.getX( i + 1 ) );
					newIndices.push( index.getX( i + 2 ) );


				} else {

					newIndices.push( index.getX( i + 2 ) );
					newIndices.push( index.getX( i + 1 ) );
					newIndices.push( index.getX( i ) );

				}

			}

		}

		if ( ( newIndices.length / 3 ) !== numberOfTriangles ) {

			console.error( 'THREE.GLTFLoader.toTrianglesDrawMode(): Unable to generate correct amount of triangles.' );

		}

		// build final geometry

		var newGeometry = geometry.clone();
		newGeometry.setIndex( newIndices );

		return newGeometry;

	}

	/**
	 * Specification: https://github.com/KhronosGroup/glTF/blob/master/specification/2.0/README.md#geometry
	 *
	 * Creates BufferGeometries from primitives.
	 *
	 * @param {Array<GLTF.Primitive>} primitives
	 * @return {Promise<Array<BufferGeometry>>}
	 */
	GLTFParser.prototype.loadGeometries = function ( primitives ) {

		var parser = this;
		var extensions = this.extensions;
		var cache = this.primitiveCache;

		function createDracoPrimitive( primitive ) {

			return extensions[ EXTENSIONS.KHR_DRACO_MESH_COMPRESSION ]
				.decodePrimitive( primitive, parser )
				.then( function ( geometry ) {

					return addPrimitiveAttributes( geometry, primitive, parser );

				} );

		}

		var pending = [];

		for ( var i = 0, il = primitives.length; i < il; i ++ ) {

			var primitive = primitives[ i ];
			var cacheKey = createPrimitiveKey( primitive );

			// See if we've already created this geometry
			var cached = cache[ cacheKey ];

			if ( cached ) {

				// Use the cached geometry if it exists
				pending.push( cached.promise );

			} else {

				var geometryPromise = this._onBefore( 'Geometry', primitive ).then( function ( primitive ) {

					return ( parser._on( 'Geometry', primitive ) || Promise.resolve( null ) ).then( function ( geometry ) {

						if ( geometry ) return geometry;

						if ( primitive.extensions && primitive.extensions[ EXTENSIONS.KHR_DRACO_MESH_COMPRESSION ] ) {

							// Use DRACO geometry if available
							return createDracoPrimitive( primitive );

						}

						// Otherwise create a new geometry
						return addPrimitiveAttributes( new BufferGeometry(), primitive, parser );

					} ).then( function ( geometry ) {

						return parser._onAfter( 'Geometry', geometry, primitive );

					} ).then( function ( geometry ) {

						assignExtrasToUserData( geometry, primitive );
						return geometry;

					} );

				} );

				// Cache this geometry
				cache[ cacheKey ] = { primitive: primitive, promise: geometryPromise };

				pending.push( geometryPromise );

			}

		}

		return Promise.all( pending );

	};

	/**
	 * Specification: https://github.com/KhronosGroup/glTF/blob/master/specification/2.0/README.md#meshes
	 * @param {number} meshIndex
	 * @param {GLTF.definition} meshDef
	 * @return {Promise<Group|Mesh|SkinnedMesh>}
	 */
	GLTFParser.prototype.loadMesh = function ( meshIndex, meshDef ) {

		var parser = this;
		var json = this.json;

		var primitives = meshDef.primitives;

		var pending = [];

		for ( var i = 0, il = primitives.length; i < il; i ++ ) {

			var material = primitives[ i ].material === undefined
				? createDefaultMaterial( this.cache )
				: this.getDependency( 'material', primitives[ i ].material );

			pending.push( material );

		}

		pending.push( parser.loadGeometries( primitives ) );

		return Promise.all( pending ).then( function ( results ) {

			var materials = results.slice( 0, results.length - 1 );
			var geometries = results[ results.length - 1 ];

			var meshes = [];

			for ( var i = 0, il = geometries.length; i < il; i ++ ) {

				var geometry = geometries[ i ];
				var primitive = primitives[ i ];

				// 1. create Mesh

				var mesh;

				var material = materials[ i ];

				if ( primitive.mode === WEBGL_CONSTANTS.TRIANGLES ||
					primitive.mode === WEBGL_CONSTANTS.TRIANGLE_STRIP ||
					primitive.mode === WEBGL_CONSTANTS.TRIANGLE_FAN ||
					primitive.mode === undefined ) {

					// .isSkinnedMesh isn't in glTF spec. See .markDefs()
					mesh = meshDef.isSkinnedMesh === true
						? new SkinnedMesh( geometry, material )
						: new Mesh( geometry, material );

					if ( mesh.isSkinnedMesh === true && ! mesh.geometry.attributes.skinWeight.normalized ) {

						// we normalize floating point skin weight array to fix malformed assets (see #15319)
						// it's important to skip this for non-float32 data since normalizeSkinWeights assumes non-normalized inputs
						mesh.normalizeSkinWeights();

					}

					if ( primitive.mode === WEBGL_CONSTANTS.TRIANGLE_STRIP ) {

						mesh.geometry = toTrianglesDrawMode( mesh.geometry, TriangleStripDrawMode );

					} else if ( primitive.mode === WEBGL_CONSTANTS.TRIANGLE_FAN ) {

						mesh.geometry = toTrianglesDrawMode( mesh.geometry, TriangleFanDrawMode );

					}

				} else if ( primitive.mode === WEBGL_CONSTANTS.LINES ) {

					mesh = new LineSegments( geometry, material );

				} else if ( primitive.mode === WEBGL_CONSTANTS.LINE_STRIP ) {

					mesh = new Line( geometry, material );

				} else if ( primitive.mode === WEBGL_CONSTANTS.LINE_LOOP ) {

					mesh = new LineLoop( geometry, material );

				} else if ( primitive.mode === WEBGL_CONSTANTS.POINTS ) {

					mesh = new Points( geometry, material );

				} else {

					throw new Error( 'THREE.GLTFLoader: Primitive mode unsupported: ' + primitive.mode );

				}

				if ( Object.keys( mesh.geometry.morphAttributes ).length > 0 ) {

					updateMorphTargets( mesh, meshDef );

				}

				mesh.name = meshDef.name || ( 'mesh_' + meshIndex );

				if ( geometries.length > 1 ) mesh.name += '_' + i;

				parser.assignFinalMaterial( mesh );

				meshes.push( mesh );

			}

			if ( meshes.length === 1 ) {

				return meshes[ 0 ];

			}

			var group = new Group();

			for ( var i = 0, il = meshes.length; i < il; i ++ ) {

				group.add( meshes[ i ] );

			}

			return group;

		} );

	};

	/**
	 * Specification: https://github.com/KhronosGroup/glTF/tree/master/specification/2.0#cameras
	 * @param {GLTF.definition} cameraDef
	 * @return {Promise<THREE.Camera>}
	 */
	GLTFParser.prototype.loadCamera = function ( cameraDef ) {

		var camera;
		var params = cameraDef[ cameraDef.type ];

		if ( ! params ) {

			console.warn( 'THREE.GLTFLoader: Missing camera parameters.' );
			return;

		}

		if ( cameraDef.type === 'perspective' ) {

			camera = new PerspectiveCamera( MathUtils.radToDeg( params.yfov ), params.aspectRatio || 1, params.znear || 1, params.zfar || 2e6 );

		} else if ( cameraDef.type === 'orthographic' ) {

			camera = new OrthographicCamera( params.xmag / - 2, params.xmag / 2, params.ymag / 2, params.ymag / - 2, params.znear, params.zfar );

		}

		if ( cameraDef.name ) camera.name = cameraDef.name;

		return Promise.resolve( camera );

	};

	/**
	 * Specification: https://github.com/KhronosGroup/glTF/tree/master/specification/2.0#skins
	 * @param {GLTF.definition} skinDef
	 * @return {Promise<Object>}
	 */
	GLTFParser.prototype.loadSkin = function ( skinDef ) {

		var skinEntry = { joints: skinDef.joints };

		if ( skinDef.inverseBindMatrices === undefined ) {

			return Promise.resolve( skinEntry );

		}

		return this.getDependency( 'accessor', skinDef.inverseBindMatrices ).then( function ( accessor ) {

			skinEntry.inverseBindMatrices = accessor;

			return skinEntry;

		} );

	};

	/**
	 * Specification: https://github.com/KhronosGroup/glTF/tree/master/specification/2.0#animations
	 * @param {number} animationIndex
	 * @param {GLTF.definition} animationDef
	 * @return {Promise<AnimationClip>}
	 */
	GLTFParser.prototype.loadAnimation = function ( animationIndex, animationDef ) {

		var json = this.json;

		var pendingNodes = [];
		var pendingInputAccessors = [];
		var pendingOutputAccessors = [];
		var pendingSamplers = [];
		var pendingTargets = [];

		for ( var i = 0, il = animationDef.channels.length; i < il; i ++ ) {

			var channel = animationDef.channels[ i ];
			var sampler = animationDef.samplers[ channel.sampler ];
			var target = channel.target;
			var name = target.node !== undefined ? target.node : target.id; // NOTE: target.id is deprecated.
			var input = animationDef.parameters !== undefined ? animationDef.parameters[ sampler.input ] : sampler.input;
			var output = animationDef.parameters !== undefined ? animationDef.parameters[ sampler.output ] : sampler.output;

			pendingNodes.push( this.getDependency( 'node', name ) );
			pendingInputAccessors.push( this.getDependency( 'accessor', input ) );
			pendingOutputAccessors.push( this.getDependency( 'accessor', output ) );
			pendingSamplers.push( sampler );
			pendingTargets.push( target );

		}

		return Promise.all( [

			Promise.all( pendingNodes ),
			Promise.all( pendingInputAccessors ),
			Promise.all( pendingOutputAccessors ),
			Promise.all( pendingSamplers ),
			Promise.all( pendingTargets )

		] ).then( function ( dependencies ) {

			var nodes = dependencies[ 0 ];
			var inputAccessors = dependencies[ 1 ];
			var outputAccessors = dependencies[ 2 ];
			var samplers = dependencies[ 3 ];
			var targets = dependencies[ 4 ];

			var tracks = [];

			for ( var i = 0, il = nodes.length; i < il; i ++ ) {

				var node = nodes[ i ];
				var inputAccessor = inputAccessors[ i ];
				var outputAccessor = outputAccessors[ i ];
				var sampler = samplers[ i ];
				var target = targets[ i ];

				if ( node === undefined ) continue;

				node.updateMatrix();
				node.matrixAutoUpdate = true;

				var TypedKeyframeTrack;

				switch ( PATH_PROPERTIES[ target.path ] ) {

					case PATH_PROPERTIES.weights:

						TypedKeyframeTrack = NumberKeyframeTrack;
						break;

					case PATH_PROPERTIES.rotation:

						TypedKeyframeTrack = QuaternionKeyframeTrack;
						break;

					case PATH_PROPERTIES.position:
					case PATH_PROPERTIES.scale:
					default:

						TypedKeyframeTrack = VectorKeyframeTrack;
						break;

				}

				var targetName = node.name ? node.name : node.uuid;

				var interpolation = sampler.interpolation !== undefined ? INTERPOLATION[ sampler.interpolation ] : InterpolateLinear;

				var targetNames = [];

				if ( PATH_PROPERTIES[ target.path ] === PATH_PROPERTIES.weights ) {

					// Node may be a Group (glTF mesh with several primitives) or a Mesh.
					node.traverse( function ( object ) {

						if ( object.isMesh === true && object.morphTargetInfluences ) {

							targetNames.push( object.name ? object.name : object.uuid );

						}

					} );

				} else {

					targetNames.push( targetName );

				}

				var outputArray = outputAccessor.array;

				if ( outputAccessor.normalized ) {

					var scale;

					if ( outputArray.constructor === Int8Array ) {

						scale = 1 / 127;

					} else if ( outputArray.constructor === Uint8Array ) {

						scale = 1 / 255;

					} else if ( outputArray.constructor == Int16Array ) {

						scale = 1 / 32767;

					} else if ( outputArray.constructor === Uint16Array ) {

						scale = 1 / 65535;

					} else {

						throw new Error( 'THREE.GLTFLoader: Unsupported output accessor component type.' );

					}

					var scaled = new Float32Array( outputArray.length );

					for ( var j = 0, jl = outputArray.length; j < jl; j ++ ) {

						scaled[ j ] = outputArray[ j ] * scale;

					}

					outputArray = scaled;

				}

				for ( var j = 0, jl = targetNames.length; j < jl; j ++ ) {

					var track = new TypedKeyframeTrack(
						targetNames[ j ] + '.' + PATH_PROPERTIES[ target.path ],
						inputAccessor.array,
						outputArray,
						interpolation
					);

					// Override interpolation with custom factory method.
					if ( sampler.interpolation === 'CUBICSPLINE' ) {

						track.createInterpolant = function InterpolantFactoryMethodGLTFCubicSpline( result ) {

							// A CUBICSPLINE keyframe in glTF has three output values for each input value,
							// representing inTangent, splineVertex, and outTangent. As a result, track.getValueSize()
							// must be divided by three to get the interpolant's sampleSize argument.

							return new GLTFCubicSplineInterpolant( this.times, this.values, this.getValueSize() / 3, result );

						};

						// Mark as CUBICSPLINE. `track.getInterpolation()` doesn't support custom interpolants.
						track.createInterpolant.isInterpolantFactoryMethodGLTFCubicSpline = true;

					}

					tracks.push( track );

				}

			}

			var name = animationDef.name ? animationDef.name : 'animation_' + animationIndex;

			return new AnimationClip( name, undefined, tracks );

		} );

	};

	/**
	 * Specification: https://github.com/KhronosGroup/glTF/tree/master/specification/2.0#nodes-and-hierarchy
	 * @param {GLTF.definition} nodeDef
	 * @return {Promise<Object3D>}
	 */
	GLTFParser.prototype.loadNode = function ( nodeDef ) {

		var json = this.json;
		var extensions = this.extensions;
		var parser = this;

		var meshReferences = json.meshReferences;
		var meshUses = json.meshUses;

		return ( function () {

			var pending = [];

			if ( nodeDef.mesh !== undefined ) {

				pending.push( parser.getDependency( 'mesh', nodeDef.mesh ).then( function ( mesh ) {

					var node;

					if ( meshReferences[ nodeDef.mesh ] > 1 ) {

						var instanceNum = meshUses[ nodeDef.mesh ] ++;

						node = mesh.clone();
						node.name += '_instance_' + instanceNum;

					} else {

						node = mesh;

					}

					// if weights are provided on the node, override weights on the mesh.
					if ( nodeDef.weights !== undefined ) {

						node.traverse( function ( o ) {

							if ( ! o.isMesh ) return;

							for ( var i = 0, il = nodeDef.weights.length; i < il; i ++ ) {

								o.morphTargetInfluences[ i ] = nodeDef.weights[ i ];

							}

						} );

					}

					return node;

				} ) );

			}

			if ( nodeDef.camera !== undefined ) {

				pending.push( parser.getDependency( 'camera', nodeDef.camera ) );

			}

			if ( nodeDef.extensions
				&& nodeDef.extensions[ EXTENSIONS.KHR_LIGHTS_PUNCTUAL ]
				&& nodeDef.extensions[ EXTENSIONS.KHR_LIGHTS_PUNCTUAL ].light !== undefined ) {

				pending.push( parser.getDependency( 'light', nodeDef.extensions[ EXTENSIONS.KHR_LIGHTS_PUNCTUAL ].light ) );

			}

			return Promise.all( pending );

		}() ).then( function ( objects ) {

			var node;

			// .isBone isn't in glTF spec. See .markDefs
			if ( nodeDef.isBone === true ) {

				node = new Bone();

			} else if ( objects.length > 1 ) {

				node = new Group();

			} else if ( objects.length === 1 ) {

				node = objects[ 0 ];

			} else {

				node = new Object3D();

			}

			if ( node !== objects[ 0 ] ) {

				for ( var i = 0, il = objects.length; i < il; i ++ ) {

					node.add( objects[ i ] );

				}

			}

			if ( nodeDef.name ) {

				node.userData.name = nodeDef.name;
				node.name = PropertyBinding.sanitizeNodeName( nodeDef.name );

			}

			if ( nodeDef.matrix !== undefined ) {

				var matrix = new Matrix4();
				matrix.fromArray( nodeDef.matrix );
				node.applyMatrix4( matrix );

			} else {

				if ( nodeDef.translation !== undefined ) {

					node.position.fromArray( nodeDef.translation );

				}

				if ( nodeDef.rotation !== undefined ) {

					node.quaternion.fromArray( nodeDef.rotation );

				}

				if ( nodeDef.scale !== undefined ) {

					node.scale.fromArray( nodeDef.scale );

				}

			}

			return node;

		} );

	};

	/**
	 * Specification: https://github.com/KhronosGroup/glTF/tree/master/specification/2.0#scenes
	 * @param {GLTF.definition} sceneDef
	 * @return {Promise<Group>}
	 */
	GLTFParser.prototype.loadScene = function () {

		// scene node hierachy builder

		function buildNodeHierachy( nodeId, parentObject, json, parser ) {

			var nodeDef = json.nodes[ nodeId ];

			return parser.getDependency( 'node', nodeId ).then( function ( node ) {

				if ( nodeDef.skin === undefined ) return node;

				// build skeleton here as well

				var skinEntry;

				return parser.getDependency( 'skin', nodeDef.skin ).then( function ( skin ) {

					skinEntry = skin;

					var pendingJoints = [];

					for ( var i = 0, il = skinEntry.joints.length; i < il; i ++ ) {

						pendingJoints.push( parser.getDependency( 'node', skinEntry.joints[ i ] ) );

					}

					return Promise.all( pendingJoints );

				} ).then( function ( jointNodes ) {

					node.traverse( function ( mesh ) {

						if ( ! mesh.isMesh ) return;

						var bones = [];
						var boneInverses = [];

						for ( var j = 0, jl = jointNodes.length; j < jl; j ++ ) {

							var jointNode = jointNodes[ j ];

							if ( jointNode ) {

								bones.push( jointNode );

								var mat = new Matrix4();

								if ( skinEntry.inverseBindMatrices !== undefined ) {

									mat.fromArray( skinEntry.inverseBindMatrices.array, j * 16 );

								}

								boneInverses.push( mat );

							} else {

								console.warn( 'THREE.GLTFLoader: Joint "%s" could not be found.', skinEntry.joints[ j ] );

							}

						}

						mesh.bind( new Skeleton( bones, boneInverses ), mesh.matrixWorld );

					} );

					return node;

				} );

			} ).then( function ( node ) {

				// build node hierachy

				parentObject.add( node );

				var pending = [];

				if ( nodeDef.children ) {

					var children = nodeDef.children;

					for ( var i = 0, il = children.length; i < il; i ++ ) {

						var child = children[ i ];
						pending.push( buildNodeHierachy( child, node, json, parser ) );

					}

				}

				return Promise.all( pending );

			} );

		}

		return function loadScene( sceneDef ) {

			var json = this.json;
			var extensions = this.extensions;
			var parser = this;

			// Loader returns Group, not Scene.
			// See: https://github.com/mrdoob/three.js/issues/18342#issuecomment-578981172
			var scene = new Group();
			if ( sceneDef.name ) scene.name = sceneDef.name;

			var nodeIds = sceneDef.nodes || [];

			var pending = [];

			for ( var i = 0, il = nodeIds.length; i < il; i ++ ) {

				pending.push( buildNodeHierachy( nodeIds[ i ], scene, json, parser ) );

			}

			return Promise.all( pending ).then( function () {

				return scene;

			} );

		};

	}();

	return GLTFLoader;

} )();

export { GLTFLoader };<|MERGE_RESOLUTION|>--- conflicted
+++ resolved
@@ -503,6 +503,9 @@
 
 					material.transparent = true;
 
+					// See: https://github.com/mrdoob/three.js/issues/17706
+					materialParams.depthWrite = false;
+
 				} else if ( alphaMode === ALPHA_MODES.MASK ) {
 
 					materialParams.alphaTest = materialDef.alphaCutoff !== undefined ? materialDef.alphaCutoff : 0.5;
@@ -2528,32 +2531,7 @@
 
 		}
 
-<<<<<<< HEAD
 		if ( materialDef.normalTexture !== undefined ) {
-=======
-		if ( materialDef.doubleSided === true ) {
-
-			materialParams.side = DoubleSide;
-
-		}
-
-		var alphaMode = materialDef.alphaMode;
-
-		if ( alphaMode === ALPHA_MODES.BLEND ) {
-
-			materialParams.transparent = true;
-
-			// See: https://github.com/mrdoob/three.js/issues/17706
-			materialParams.depthWrite = false;
-
-		} else if ( alphaMode === ALPHA_MODES.MASK ) {
-
-			materialParams.alphaTest = materialDef.alphaCutoff !== undefined ? materialDef.alphaCutoff : 0.5;
-
-		}
-
-		if ( materialDef.normalTexture !== undefined && materialType !== MeshBasicMaterial ) {
->>>>>>> 83487e58
 
 			pending.push( parser.assignTexture( materialParams, 'normalMap', materialDef.normalTexture ) );
 
@@ -2613,6 +2591,9 @@
 			if ( alphaMode === ALPHA_MODES.BLEND ) {
 
 				material.transparent = true;
+
+				// See: https://github.com/mrdoob/three.js/issues/17706
+				materialParams.depthWrite = false;
 
 			} else if ( alphaMode === ALPHA_MODES.MASK ) {
 
