/**
 * @author mrdoob / http://mrdoob.com/
 */

Sidebar.Object3D = function ( editor ) {

	var signals = editor.signals;

	var container = new UI.CollapsiblePanel();
	container.setCollapsed( editor.config.getKey( 'ui/sidebar/object3d/collapsed' ) );
	container.onCollapsedChange( function ( boolean ) {

		editor.config.setKey( 'ui/sidebar/object3d/collapsed', boolean );

	} );
	container.setDisplay( 'none' );

	var objectType = new UI.Text().setTextTransform( 'uppercase' );
	container.addStatic( objectType );

	// Actions

	var objectActions = new UI.Select().setPosition('absolute').setRight( '8px' ).setFontSize( '11px' );
	objectActions.setOptions( {

		'Actions': 'Actions',
		'Reset Position': 'Reset Position',
		'Reset Rotation': 'Reset Rotation',
		'Reset Scale': 'Reset Scale'

	} );
	objectActions.onClick( function ( event ) {

		event.stopPropagation(); // Avoid panel collapsing

	} );
	objectActions.onChange( function ( event ) {

		var object = editor.selected;

		switch ( this.getValue() ) {

			case 'Reset Position':
				editor.execute( new CmdSetPosition( object, new THREE.Vector3( 0, 0, 0 ) ) );
				break;

			case 'Reset Rotation':
				editor.execute( new CmdSetRotation( object, new THREE.Euler( 0, 0, 0 ) ) );
				break;

			case 'Reset Scale':
				editor.execute( new CmdSetScale( object, new THREE.Vector3( 1, 1, 1 ) ) );
				break;

		}

		this.setValue( 'Actions' );

	} );
	container.addStatic( objectActions );

	container.add( new UI.Break() );

	// uuid

	var objectUUIDRow = new UI.Panel();
	var objectUUID = new UI.Input().setWidth( '115px' ).setFontSize( '12px' ).setDisabled( true );
	var objectUUIDRenew = new UI.Button( '⟳' ).setMarginLeft( '7px' ).onClick( function () {

		objectUUID.setValue( THREE.Math.generateUUID() );

		editor.execute( new CmdSetUuid( editor.selected, objectUUID.getValue() ) );

	} );

	objectUUIDRow.add( new UI.Text( 'UUID' ).setWidth( '90px' ) );
	objectUUIDRow.add( objectUUID );
	objectUUIDRow.add( objectUUIDRenew );

	container.add( objectUUIDRow );

	// name

	var objectNameRow = new UI.Panel();
	var objectName = new UI.Input().setWidth( '150px' ).setFontSize( '12px' ).onChange( function () {

		editor.execute( new CmdSetValue( editor.selected, 'name', objectName.getValue() ) );

	} );

	objectNameRow.add( new UI.Text( 'Name' ).setWidth( '90px' ) );
	objectNameRow.add( objectName );

	container.add( objectNameRow );

	/*
	// parent

	var objectParentRow = new UI.Panel();
	var objectParent = new UI.Select().setWidth( '150px' ).setFontSize( '12px' ).onChange( update );

	objectParentRow.add( new UI.Text( 'Parent' ).setWidth( '90px' ) );
	objectParentRow.add( objectParent );

	container.add( objectParentRow );
	*/

	// position

	var objectPositionRow = new UI.Panel();
	var objectPositionX = new UI.Number().setWidth( '50px' ).onChange( update );
	var objectPositionY = new UI.Number().setWidth( '50px' ).onChange( update );
	var objectPositionZ = new UI.Number().setWidth( '50px' ).onChange( update );

	objectPositionRow.add( new UI.Text( 'Position' ).setWidth( '90px' ) );
	objectPositionRow.add( objectPositionX, objectPositionY, objectPositionZ );

	container.add( objectPositionRow );

	// rotation

	var objectRotationRow = new UI.Panel();
	var objectRotationX = new UI.Number().setWidth( '50px' ).onChange( update );
	var objectRotationY = new UI.Number().setWidth( '50px' ).onChange( update );
	var objectRotationZ = new UI.Number().setWidth( '50px' ).onChange( update );

	objectRotationRow.add( new UI.Text( 'Rotation' ).setWidth( '90px' ) );
	objectRotationRow.add( objectRotationX, objectRotationY, objectRotationZ );

	container.add( objectRotationRow );

	// scale

	var objectScaleRow = new UI.Panel();
	var objectScaleLock = new UI.Checkbox( true ).setPosition( 'absolute' ).setLeft( '75px' );
	var objectScaleX = new UI.Number( 1 ).setRange( 0.01, Infinity ).setWidth( '50px' ).onChange( updateScaleX );
	var objectScaleY = new UI.Number( 1 ).setRange( 0.01, Infinity ).setWidth( '50px' ).onChange( updateScaleY );
	var objectScaleZ = new UI.Number( 1 ).setRange( 0.01, Infinity ).setWidth( '50px' ).onChange( updateScaleZ );

	objectScaleRow.add( new UI.Text( 'Scale' ).setWidth( '90px' ) );
	objectScaleRow.add( objectScaleLock );
	objectScaleRow.add( objectScaleX, objectScaleY, objectScaleZ );

	container.add( objectScaleRow );

	// fov

	var objectFovRow = new UI.Panel();
	var objectFov = new UI.Number().onChange( update );

	objectFovRow.add( new UI.Text( 'Fov' ).setWidth( '90px' ) );
	objectFovRow.add( objectFov );

	container.add( objectFovRow );

	// near

	var objectNearRow = new UI.Panel();
	var objectNear = new UI.Number().onChange( update );

	objectNearRow.add( new UI.Text( 'Near' ).setWidth( '90px' ) );
	objectNearRow.add( objectNear );

	container.add( objectNearRow );

	// far

	var objectFarRow = new UI.Panel();
	var objectFar = new UI.Number().onChange( update );

	objectFarRow.add( new UI.Text( 'Far' ).setWidth( '90px' ) );
	objectFarRow.add( objectFar );

	container.add( objectFarRow );

	// intensity

	var objectIntensityRow = new UI.Panel();
	var objectIntensity = new UI.Number().setRange( 0, Infinity ).onChange( update );

	objectIntensityRow.add( new UI.Text( 'Intensity' ).setWidth( '90px' ) );
	objectIntensityRow.add( objectIntensity );

	container.add( objectIntensityRow );

	// color

	var objectColorRow = new UI.Panel();
	var objectColor = new UI.Color().onChange( update );

	objectColorRow.add( new UI.Text( 'Color' ).setWidth( '90px' ) );
	objectColorRow.add( objectColor );

	container.add( objectColorRow );

	// ground color

	var objectGroundColorRow = new UI.Panel();
	var objectGroundColor = new UI.Color().onChange( update );

	objectGroundColorRow.add( new UI.Text( 'Ground color' ).setWidth( '90px' ) );
	objectGroundColorRow.add( objectGroundColor );

	container.add( objectGroundColorRow );

	// distance

	var objectDistanceRow = new UI.Panel();
	var objectDistance = new UI.Number().setRange( 0, Infinity ).onChange( update );

	objectDistanceRow.add( new UI.Text( 'Distance' ).setWidth( '90px' ) );
	objectDistanceRow.add( objectDistance );

	container.add( objectDistanceRow );

	// angle

	var objectAngleRow = new UI.Panel();
	var objectAngle = new UI.Number().setPrecision( 3 ).setRange( 0, Math.PI / 2 ).onChange( update );

	objectAngleRow.add( new UI.Text( 'Angle' ).setWidth( '90px' ) );
	objectAngleRow.add( objectAngle );

	container.add( objectAngleRow );

	// exponent

	var objectExponentRow = new UI.Panel();
	var objectExponent = new UI.Number().setRange( 0, Infinity ).onChange( update );

	objectExponentRow.add( new UI.Text( 'Exponent' ).setWidth( '90px' ) );
	objectExponentRow.add( objectExponent );

	container.add( objectExponentRow );

	// decay

	var objectDecayRow = new UI.Panel();
	var objectDecay = new UI.Number().setRange( 0, Infinity ).onChange( update );

	objectDecayRow.add( new UI.Text( 'Decay' ).setWidth( '90px' ) );
	objectDecayRow.add( objectDecay );

	container.add( objectDecayRow );

	// visible

	var objectVisibleRow = new UI.Panel();
	var objectVisible = new UI.Checkbox().onChange( update );

	objectVisibleRow.add( new UI.Text( 'Visible' ).setWidth( '90px' ) );
	objectVisibleRow.add( objectVisible );

	container.add( objectVisibleRow );

	// user data

	var timeout;

	var objectUserDataRow = new UI.Panel();
	var objectUserData = new UI.TextArea().setWidth( '150px' ).setHeight( '40px' ).setFontSize( '12px' ).onChange( update );
	objectUserData.onKeyUp( function () {

		try {

			JSON.parse( objectUserData.getValue() );

			objectUserData.dom.classList.add( 'success' );
			objectUserData.dom.classList.remove( 'fail' );

		} catch ( error ) {

			objectUserData.dom.classList.remove( 'success' );
			objectUserData.dom.classList.add( 'fail' );

		}

	} );

	objectUserDataRow.add( new UI.Text( 'User data' ).setWidth( '90px' ) );
	objectUserDataRow.add( objectUserData );

	container.add( objectUserDataRow );


	//

	function updateScaleX() {

		var object = editor.selected;

		if ( objectScaleLock.getValue() === true ) {

			var scale = objectScaleX.getValue() / object.scale.x;

			objectScaleY.setValue( objectScaleY.getValue() * scale );
			objectScaleZ.setValue( objectScaleZ.getValue() * scale );

		}

		update();

	}

	function updateScaleY() {

		var object = editor.selected;

		if ( objectScaleLock.getValue() === true ) {

			var scale = objectScaleY.getValue() / object.scale.y;

			objectScaleX.setValue( objectScaleX.getValue() * scale );
			objectScaleZ.setValue( objectScaleZ.getValue() * scale );

		}

		update();

	}

	function updateScaleZ() {

		var object = editor.selected;

		if ( objectScaleLock.getValue() === true ) {

			var scale = objectScaleZ.getValue() / object.scale.z;

			objectScaleX.setValue( objectScaleX.getValue() * scale );
			objectScaleY.setValue( objectScaleY.getValue() * scale );

		}

		update();

	}

	function update() {

		var object = editor.selected;

		if ( object !== null ) {

<<<<<<< HEAD
			if ( object.parent !== undefined ) {
=======
			/*
			if ( object.parent !== null ) {
>>>>>>> f82ed421

				var newParentId = parseInt( objectParent.getValue() );

				if ( object.parent.id !== newParentId && object.id !== newParentId ) {

					editor.execute( new CmdMoveObject( object, editor.scene.getObjectById( newParentId ) ) );

				}

			}
			*/

			var newPosition = new THREE.Vector3( objectPositionX.getValue(), objectPositionY.getValue(), objectPositionZ.getValue() );
			if ( object.position.distanceTo( newPosition ) >= 0.01 ) {

				editor.execute( new CmdSetPosition( object, newPosition ) );

			}

			var newRotation = new THREE.Euler( objectRotationX.getValue(), objectRotationY.getValue(), objectRotationZ.getValue() );
			if ( object.rotation.toVector3().distanceTo( newRotation.toVector3() ) >= 0.01 ) {

				editor.execute( new CmdSetRotation( object, newRotation ) );

			}

			var newScale = new THREE.Vector3( objectScaleX.getValue(), objectScaleY.getValue(), objectScaleZ.getValue() );
			if ( object.scale.distanceTo( newScale ) >= 0.01 ) {

				editor.execute( new CmdSetScale( object, newScale ) );

			}

			if ( object.fov !== undefined && Math.abs( object.fov - objectFov.getValue() ) >= 0.01 ) {

				editor.execute( new CmdSetValue( object, 'fov', objectFov.getValue() ) );
				object.updateProjectionMatrix();

			}

			if ( object.near !== undefined && Math.abs( object.near - objectNear.getValue() ) >= 0.01 ) {

				editor.execute( new CmdSetValue( object, 'near', objectNear.getValue() ) );

			}

			if ( object.far !== undefined && Math.abs( object.far - objectFar.getValue() ) >= 0.01 ) {

				editor.execute( new CmdSetValue( object, 'far', objectFar.getValue() ) );

			}

			if ( object.intensity !== undefined && Math.abs( object.intensity - objectIntensity.getValue() ) >= 0.01 ) {

				editor.execute( new CmdSetValue( object, 'intensity', objectIntensity.getValue() ) );

			}

			if ( object.color !== undefined && object.color.getHex() !== objectColor.getHexValue() ) {

				editor.execute( new CmdSetColor( object, 'color', objectColor.getHexValue() ) );

			}

			if ( object.groundColor !== undefined && object.groundColor.getHex() !== objectGroundColor.getHexValue() ) {

				editor.execute( new CmdSetColor( object, 'groundColor', objectGroundColor.getHexValue() ) );

			}

			if ( object.distance !== undefined && Math.abs( object.distance - objectDistance.getValue() ) >= 0.01 ) {

				editor.execute( new CmdSetValue( object, 'distance', objectDistance.getValue() ) );

			}

			if ( object.angle !== undefined && Math.abs( object.angle - objectAngle.getValue() ) >= 0.01 ) {

				editor.execute( new CmdSetValue( object, 'angle', objectAngle.getValue() ) );

			}

			if ( object.exponent !== undefined && Math.abs( object.exponent - objectExponent.getValue() ) >= 0.01 ) {

				editor.execute( new CmdSetValue( object, 'exponent', objectExponent.getValue() ) );

			}

			if ( object.decay !== undefined && Math.abs( object.decay - objectDecay.getValue() ) >= 0.01 ) {

				editor.execute( new CmdSetValue( object, 'decay', objectDecay.getValue() ) );

			}

			if ( object.visible !== objectVisible.getValue() ) {

				editor.execute( new CmdSetValue( object, 'visible', objectVisible.getValue() ) );

			}

			try {

				var userData = JSON.parse( objectUserData.getValue() );
				if ( JSON.stringify( object.userData ) != JSON.stringify( userData ) ) {

					editor.execute( new CmdSetValue( object, 'userData', userData ) );

				}

			} catch ( exception ) {

				console.warn( exception );

			}

		}

	}

	function updateRows( object ) {

		var properties = {
			// 'parent': objectParentRow,
			'fov': objectFovRow,
			'near': objectNearRow,
			'far': objectFarRow,
			'intensity': objectIntensityRow,
			'color': objectColorRow,
			'groundColor': objectGroundColorRow,
			'distance' : objectDistanceRow,
			'angle' : objectAngleRow,
			'exponent' : objectExponentRow,
			'decay' : objectDecayRow
		};

		for ( var property in properties ) {

			properties[ property ].setDisplay( object[ property ] !== undefined ? '' : 'none' );

		}

	}

	function updateTransformRows( object ) {

		if ( object instanceof THREE.Light ||
		   ( object instanceof THREE.Object3D && object.userData.targetInverse ) ) {

			objectRotationRow.setDisplay( 'none' );
			objectScaleRow.setDisplay( 'none' );

		} else {

			objectRotationRow.setDisplay( '' );
			objectScaleRow.setDisplay( '' );

		}

	}

	// events

	signals.objectSelected.add( function ( object ) {

		if ( object !== null ) {

			container.setDisplay( 'block' );

			updateRows( object );
			updateUI( object );

		} else {

			container.setDisplay( 'none' );

		}

	} );

	/*
	signals.sceneGraphChanged.add( function () {

		var scene = editor.scene;
		var options = {};

		scene.traverse( function ( object ) {

			options[ object.id ] = object.name;

		} );

		objectParent.setOptions( options );

	} );
	*/

	signals.objectChanged.add( function ( object ) {

		if ( object !== editor.selected ) return;

		updateUI( object );

	} );

	signals.refreshSidebarObject3D.add( function ( object ) {

		if ( object !== editor.selected ) return;

		updateUI( object );

	} );

	function updateUI( object ) {

		objectType.setValue( object.type );

		objectUUID.setValue( object.uuid );
		objectName.setValue( object.name );

		/*
		if ( object.parent !== null ) {

			objectParent.setValue( object.parent.id );

		}
		*/

		objectPositionX.setValue( object.position.x );
		objectPositionY.setValue( object.position.y );
		objectPositionZ.setValue( object.position.z );

		objectRotationX.setValue( object.rotation.x );
		objectRotationY.setValue( object.rotation.y );
		objectRotationZ.setValue( object.rotation.z );

		objectScaleX.setValue( object.scale.x );
		objectScaleY.setValue( object.scale.y );
		objectScaleZ.setValue( object.scale.z );

		if ( object.fov !== undefined ) {

			objectFov.setValue( object.fov );

		}

		if ( object.near !== undefined ) {

			objectNear.setValue( object.near );

		}

		if ( object.far !== undefined ) {

			objectFar.setValue( object.far );

		}

		if ( object.intensity !== undefined ) {

			objectIntensity.setValue( object.intensity );

		}

		if ( object.color !== undefined ) {

			objectColor.setHexValue( object.color.getHexString() );

		}

		if ( object.groundColor !== undefined ) {

			objectGroundColor.setHexValue( object.groundColor.getHexString() );

		}

		if ( object.distance !== undefined ) {

			objectDistance.setValue( object.distance );

		}

		if ( object.angle !== undefined ) {

			objectAngle.setValue( object.angle );

		}

		if ( object.exponent !== undefined ) {

			objectExponent.setValue( object.exponent );

		}

		if ( object.decay !== undefined ) {

			objectDecay.setValue( object.decay );

		}

		objectVisible.setValue( object.visible );

		try {

			objectUserData.setValue( JSON.stringify( object.userData, null, '  ' ) );

		} catch ( error ) {

			console.log( error );

		}

		objectUserData.setBorderColor( 'transparent' );
		objectUserData.setBackgroundColor( '' );

		updateTransformRows( object );

	}

	return container;

}<|MERGE_RESOLUTION|>--- conflicted
+++ resolved
@@ -342,12 +342,8 @@
 
 		if ( object !== null ) {
 
-<<<<<<< HEAD
-			if ( object.parent !== undefined ) {
-=======
 			/*
 			if ( object.parent !== null ) {
->>>>>>> f82ed421
 
 				var newParentId = parseInt( objectParent.getValue() );
 
